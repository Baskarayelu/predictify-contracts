--- conflicted
+++ resolved
@@ -292,10 +292,6 @@
         Ok(())
     }
 
-<<<<<<< HEAD
-    /// Validate initialization parameters
-    pub fn validate_initialization_params(env: &Env, admin: &Address) -> Result<(), Error> {
-=======
     /// Validates parameters before contract initialization.
     ///
     /// This function performs pre-initialization validation to ensure the contract
@@ -365,7 +361,6 @@
         env: &Env,
         admin: &Address,
     ) -> Result<(), Error> {
->>>>>>> 3318cae1
         AdminValidator::validate_admin_address(env, admin)?;
         AdminValidator::validate_contract_not_initialized(env)?;
         Ok(())
@@ -1187,10 +1182,6 @@
 pub struct AdminFunctions;
 
 impl AdminFunctions {
-<<<<<<< HEAD
-    /// Close market (admin only)
-    pub fn close_market(env: &Env, admin: &Address, market_id: &Symbol) -> Result<(), Error> {
-=======
     /// Closes a market before its natural end time (admin only).
     ///
     /// This function allows authorized admins to forcibly close a market,
@@ -1271,7 +1262,6 @@
         admin: &Address,
         market_id: &Symbol,
     ) -> Result<(), Error> {
->>>>>>> 3318cae1
         // Validate admin permissions
         AdminAccessControl::validate_admin_for_action(env, admin, "close_market")?;
 
@@ -1765,10 +1755,6 @@
         Ok(())
     }
 
-<<<<<<< HEAD
-    /// Reset configuration to defaults
-    pub fn reset_config_to_defaults(env: &Env, admin: &Address) -> Result<ContractConfig, Error> {
-=======
     /// Resets the contract configuration to default values (admin only).
     ///
     /// This function allows authorized admins to restore the contract configuration
@@ -1867,7 +1853,6 @@
         env: &Env,
         admin: &Address,
     ) -> Result<ContractConfig, Error> {
->>>>>>> 3318cae1
         // Validate admin permissions
         AdminAccessControl::validate_admin_for_action(env, admin, "reset_config")?;
 
