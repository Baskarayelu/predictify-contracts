--- conflicted
+++ resolved
@@ -109,7 +109,6 @@
 
 impl StringUtils {
     /// Convert string to uppercase
-<<<<<<< HEAD
     pub fn to_uppercase(s: &String) -> String {
         let env = Env::default();
         let rust_string = s.to_string();
@@ -151,46 +150,10 @@
         for part in parts {
             result.push_back(String::from_str(&env, part));
         }
-=======
-    pub fn to_uppercase(env: &Env, s: &String) -> String {
-        // For now, return the original string since we can't easily convert Soroban String
-        // This is a limitation of the current Soroban SDK
-        s.clone()
-    }
-
-    /// Convert string to lowercase
-    pub fn to_lowercase(env: &Env, s: &String) -> String {
-        // For now, return the original string since we can't easily convert Soroban String
-        // This is a limitation of the current Soroban SDK
-        s.clone()
-    }
-
-    /// Trim whitespace from string
-    pub fn trim(env: &Env, s: &String) -> String {
-        // For now, return the original string since we can't easily convert Soroban String
-        // This is a limitation of the current Soroban SDK
-        s.clone()
-    }
-
-    /// Truncate string to specified length
-    pub fn truncate(env: &Env, s: &String, max_length: u32) -> String {
-        // For now, return the original string since we can't easily convert Soroban String
-        // This is a limitation of the current Soroban SDK
-        s.clone()
-    }
-
-    /// Split string by delimiter
-    pub fn split(env: &Env, s: &String, delimiter: &str) -> Vec<String> {
-        // For now, return a vector with the original string since we can't easily convert Soroban String
-        // This is a limitation of the current Soroban SDK
-        let mut result = Vec::new(env);
-        result.push_back(s.clone());
->>>>>>> f79892a0
         result
     }
 
     /// Join strings with delimiter
-<<<<<<< HEAD
     pub fn join(strings: &Vec<String>, delimiter: &str) -> String {
         let env = Env::default();
         let mut result = alloc::string::String::new();
@@ -200,45 +163,23 @@
             }
             let rust_string = s.to_string();
             result.push_str(&rust_string);
-=======
-    pub fn join(env: &Env, strings: &Vec<String>, delimiter: &str) -> String {
-        // For now, return the first string since we can't easily convert Soroban String
-        // This is a limitation of the current Soroban SDK
-        if strings.len() > 0 {
-            strings.get_unchecked(0).clone()
-        } else {
-            String::from_str(env, "")
->>>>>>> f79892a0
         }
     }
 
     /// Check if string contains substring
     pub fn contains(s: &String, substring: &str) -> bool {
-<<<<<<< HEAD
         let rust_string = s.to_string();
         rust_string.contains(substring)
-=======
-        // For now, return false since we can't easily convert Soroban String
-        // This is a limitation of the current Soroban SDK
-        false
->>>>>>> f79892a0
     }
 
     /// Check if string starts with prefix
     pub fn starts_with(s: &String, prefix: &str) -> bool {
-<<<<<<< HEAD
         let rust_string = s.to_string();
         rust_string.starts_with(prefix)
-=======
-        // For now, return false since we can't easily convert Soroban String
-        // This is a limitation of the current Soroban SDK
-        false
->>>>>>> f79892a0
     }
 
     /// Check if string ends with suffix
     pub fn ends_with(s: &String, suffix: &str) -> bool {
-<<<<<<< HEAD
         let rust_string = s.to_string();
         rust_string.ends_with(suffix)
     }
@@ -249,23 +190,10 @@
         let rust_string = s.to_string();
         let replaced = rust_string.replace(old, new);
         String::from_str(&env, &replaced)
-=======
-        // For now, return false since we can't easily convert Soroban String
-        // This is a limitation of the current Soroban SDK
-        false
-    }
-
-    /// Replace substring in string
-    pub fn replace(env: &Env, s: &String, old: &str, new: &str) -> String {
-        // For now, return the original string since we can't easily convert Soroban String
-        // This is a limitation of the current Soroban SDK
-        s.clone()
->>>>>>> f79892a0
     }
 
     /// Validate string length
     pub fn validate_string_length(s: &String, min_length: u32, max_length: u32) -> Result<(), Error> {
-<<<<<<< HEAD
         let rust_string = s.to_string();
         let len = rust_string.len() as u32;
         if len < min_length || len > max_length {
@@ -281,18 +209,6 @@
         let rust_string = s.to_string();
         let sanitized: alloc::string::String = rust_string.chars().filter(|c| c.is_alphanumeric() || c.is_whitespace()).collect();
         String::from_str(&env, &sanitized)
-=======
-        // For now, return Ok since we can't easily get the length of Soroban String
-        // This is a limitation of the current Soroban SDK
-        Ok(())
-    }
-
-    /// Sanitize string by removing special characters
-    pub fn sanitize_string(env: &Env, s: &String) -> String {
-        // For now, return the original string since we can't easily convert Soroban String
-        // This is a limitation of the current Soroban SDK
-        s.clone()
->>>>>>> f79892a0
     }
 
     /// Generate random string
@@ -392,14 +308,8 @@
 
     /// Convert string to number
     pub fn string_to_i128(s: &String) -> i128 {
-<<<<<<< HEAD
         let rust_string = s.to_string();
         rust_string.parse::<i128>().unwrap_or(0)
-=======
-        // For now, return 0 since we can't easily convert Soroban String
-        // This is a limitation of the current Soroban SDK
-        0
->>>>>>> f79892a0
     }
 }
 
@@ -433,26 +343,14 @@
 
     /// Validate email format (basic)
     pub fn validate_email(email: &String) -> bool {
-<<<<<<< HEAD
         let rust_string = email.to_string();
         rust_string.contains("@") && rust_string.contains(".")
-=======
-        // For now, return true since we can't easily convert Soroban String
-        // This is a limitation of the current Soroban SDK
-        true
->>>>>>> f79892a0
     }
 
     /// Validate URL format (basic)
     pub fn validate_url(url: &String) -> bool {
-<<<<<<< HEAD
         let rust_string = url.to_string();
         rust_string.starts_with("http://") || rust_string.starts_with("https://")
-=======
-        // For now, return true since we can't easily convert Soroban String
-        // This is a limitation of the current Soroban SDK
-        true
->>>>>>> f79892a0
     }
 }
 
