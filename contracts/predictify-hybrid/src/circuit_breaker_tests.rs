--- conflicted
+++ resolved
@@ -1,23 +1,19 @@
 #[cfg(test)]
 mod circuit_breaker_tests {
-<<<<<<< HEAD
     use crate::circuit_breaker::*;
     use crate::admin::AdminRoleManager;
     use crate::errors::Error;
     use soroban_sdk::{Env, String, Vec, testutils::Address, vec};
-=======
     use crate::admin::{AdminInitializer, AdminRoleManager};
     use crate::circuit_breaker::*;
     use crate::errors::Error;
     use alloc::format;
     use soroban_sdk::{testutils::Address, vec, Env, String, Vec};
->>>>>>> a2e120ea
 
     #[test]
     fn test_circuit_breaker_initialization() {
         let env = Env::default();
         let contract_id = env.register(crate::PredictifyHybrid, ());
-<<<<<<< HEAD
         
         env.as_contract(&contract_id, || {
             // Test initialization
@@ -39,7 +35,6 @@
         assert_eq!(state.failure_count, 0);
         assert_eq!(state.total_requests, 0);
         assert_eq!(state.error_count, 0);
-=======
         env.as_contract(&contract_id, || {
             // Test initialization
             assert!(CircuitBreaker::initialize(&env).is_ok());
@@ -60,7 +55,6 @@
             assert_eq!(state.failure_count, 0);
             assert_eq!(state.total_requests, 0);
             assert_eq!(state.error_count, 0);
->>>>>>> a2e120ea
         });
     }
 
@@ -68,7 +62,6 @@
     fn test_emergency_pause() {
         let env = Env::default();
         let contract_id = env.register(crate::PredictifyHybrid, ());
-<<<<<<< HEAD
         
         env.as_contract(&contract_id, || {
             CircuitBreaker::initialize(&env).unwrap();
@@ -88,7 +81,6 @@
             assert!(CircuitBreaker::is_open(&env).unwrap());
             assert!(!CircuitBreaker::is_closed(&env).unwrap());
             
-=======
         env.mock_all_auths();
         env.as_contract(&contract_id, || {
             CircuitBreaker::initialize(&env).unwrap();
@@ -115,7 +107,6 @@
             assert!(CircuitBreaker::is_open(&env).unwrap());
             assert!(!CircuitBreaker::is_closed(&env).unwrap());
 
->>>>>>> a2e120ea
             // Test that trying to pause again fails
             assert!(CircuitBreaker::emergency_pause(&env, &admin, &reason).is_err());
         });
@@ -125,7 +116,6 @@
     fn test_circuit_breaker_recovery() {
         let env = Env::default();
         let contract_id = env.register(crate::PredictifyHybrid, ());
-<<<<<<< HEAD
         
         env.as_contract(&contract_id, || {
             CircuitBreaker::initialize(&env).unwrap();
@@ -147,7 +137,6 @@
         // Test that circuit breaker is closed
         assert!(CircuitBreaker::is_closed(&env).unwrap());
         assert!(!CircuitBreaker::is_open(&env).unwrap());
-=======
         env.mock_all_auths();
         env.as_contract(&contract_id, || {
             CircuitBreaker::initialize(&env).unwrap();
@@ -176,7 +165,6 @@
             // Test that circuit breaker is closed
             assert!(CircuitBreaker::is_closed(&env).unwrap());
             assert!(!CircuitBreaker::is_open(&env).unwrap());
->>>>>>> a2e120ea
         });
     }
 
@@ -184,7 +172,6 @@
     fn test_automatic_trigger() {
         let env = Env::default();
         let contract_id = env.register(crate::PredictifyHybrid, ());
-<<<<<<< HEAD
         
         env.as_contract(&contract_id, || {
             CircuitBreaker::initialize(&env).unwrap();
@@ -206,7 +193,6 @@
         // Verify state is open
         let state = CircuitBreaker::get_state(&env).unwrap();
         assert_eq!(state.state, BreakerState::Open);
-=======
         env.as_contract(&contract_id, || {
             CircuitBreaker::initialize(&env).unwrap();
 
@@ -227,7 +213,6 @@
             // Verify state is open
             let state = CircuitBreaker::get_state(&env).unwrap();
             assert_eq!(state.state, BreakerState::Open);
->>>>>>> a2e120ea
         });
     }
 
@@ -235,7 +220,6 @@
     fn test_record_success_and_failure() {
         let env = Env::default();
         let contract_id = env.register(crate::PredictifyHybrid, ());
-<<<<<<< HEAD
         
         env.as_contract(&contract_id, || {
             CircuitBreaker::initialize(&env).unwrap();
@@ -253,7 +237,6 @@
         let state = CircuitBreaker::get_state(&env).unwrap();
         assert_eq!(state.total_requests, 2);
         assert_eq!(state.error_count, 1);
-=======
         env.as_contract(&contract_id, || {
             CircuitBreaker::initialize(&env).unwrap();
 
@@ -270,7 +253,6 @@
             let state = CircuitBreaker::get_state(&env).unwrap();
             assert_eq!(state.total_requests, 2);
             assert_eq!(state.error_count, 1);
->>>>>>> a2e120ea
         });
     }
 
@@ -279,7 +261,6 @@
         let env = Env::default();
         let contract_id = env.register(crate::PredictifyHybrid, ());
         env.mock_all_auths();
-<<<<<<< HEAD
         
         let admin = <soroban_sdk::Address as Address>::generate(&env);
         
@@ -317,7 +298,6 @@
             let state = CircuitBreaker::get_state(&env).unwrap();
             assert_eq!(state.state, BreakerState::Closed);
         }
-=======
         env.as_contract(&contract_id, || {
             CircuitBreaker::initialize(&env).unwrap();
 
@@ -357,7 +337,6 @@
                 let state = CircuitBreaker::get_state(&env).unwrap();
                 assert_eq!(state.state, BreakerState::Closed);
             }
->>>>>>> a2e120ea
         });
     }
 
@@ -365,7 +344,6 @@
     fn test_circuit_breaker_status() {
         let env = Env::default();
         let contract_id = env.register(crate::PredictifyHybrid, ());
-<<<<<<< HEAD
         
         env.as_contract(&contract_id, || {
             CircuitBreaker::initialize(&env).unwrap();
@@ -381,7 +359,6 @@
         assert!(status.get(String::from_str(&env, "max_error_rate")).is_some());
         assert!(status.get(String::from_str(&env, "failure_threshold")).is_some());
         assert!(status.get(String::from_str(&env, "auto_recovery_enabled")).is_some());
-=======
         env.as_contract(&contract_id, || {
             CircuitBreaker::initialize(&env).unwrap();
 
@@ -406,7 +383,6 @@
             assert!(status
                 .get(String::from_str(&env, "auto_recovery_enabled"))
                 .is_some());
->>>>>>> a2e120ea
         });
     }
 
@@ -414,7 +390,6 @@
     fn test_event_history() {
         let env = Env::default();
         let contract_id = env.register(crate::PredictifyHybrid, ());
-<<<<<<< HEAD
         
         env.as_contract(&contract_id, || {
             CircuitBreaker::initialize(&env).unwrap();
@@ -432,7 +407,6 @@
         
         // Should have at least 2 events (pause and recovery)
         assert!(events.len() >= 2);
-=======
         env.mock_all_auths();
         env.as_contract(&contract_id, || {
             CircuitBreaker::initialize(&env).unwrap();
@@ -457,7 +431,6 @@
 
             // Should have at least 2 events (pause and recovery)
             assert!(events.len() >= 2);
->>>>>>> a2e120ea
         });
     }
 
@@ -465,7 +438,6 @@
     fn test_validate_circuit_breaker_conditions() {
         let env = Env::default();
         let contract_id = env.register(crate::PredictifyHybrid, ());
-<<<<<<< HEAD
         
         env.as_contract(&contract_id, || {
             // Test valid conditions
@@ -487,7 +459,6 @@
             BreakerCondition::HighErrorRate,
         ];
         assert!(CircuitBreaker::validate_circuit_breaker_conditions(&duplicate_conditions).is_err());
-=======
         env.as_contract(&contract_id, || {
             // Test valid conditions
             let valid_conditions = vec![
@@ -512,7 +483,6 @@
             assert!(
                 CircuitBreaker::validate_circuit_breaker_conditions(&duplicate_conditions).is_err()
             );
->>>>>>> a2e120ea
         });
     }
 
@@ -520,7 +490,6 @@
     fn test_circuit_breaker_utils() {
         let env = Env::default();
         let contract_id = env.register(crate::PredictifyHybrid, ());
-<<<<<<< HEAD
         
         env.as_contract(&contract_id, || {
             CircuitBreaker::initialize(&env).unwrap();
@@ -540,7 +509,6 @@
         assert!(stats.get(String::from_str(&env, "error_count")).is_some());
         assert!(stats.get(String::from_str(&env, "current_state")).is_some());
         });
-=======
         env.as_contract(&contract_id, || {
             CircuitBreaker::initialize(&env).unwrap();
 
@@ -561,14 +529,12 @@
             assert!(stats.get(String::from_str(&env, "error_count")).is_some());
             assert!(stats.get(String::from_str(&env, "current_state")).is_some());
         });
->>>>>>> a2e120ea
     }
 
     #[test]
     fn test_circuit_breaker_testing() {
         let env = Env::default();
         let contract_id = env.register(crate::PredictifyHybrid, ());
-<<<<<<< HEAD
         
         env.as_contract(&contract_id, || {
             // Test create test config
@@ -587,7 +553,6 @@
         CircuitBreaker::initialize(&env).unwrap();
         assert!(CircuitBreakerTesting::simulate_success(&env).is_ok());
         assert!(CircuitBreakerTesting::simulate_failure(&env).is_ok());
-=======
         env.as_contract(&contract_id, || {
             // Test create test config
             let test_config = CircuitBreakerTesting::create_test_config(&env);
@@ -605,7 +570,6 @@
             CircuitBreaker::initialize(&env).unwrap();
             assert!(CircuitBreakerTesting::simulate_success(&env).is_ok());
             assert!(CircuitBreakerTesting::simulate_failure(&env).is_ok());
->>>>>>> a2e120ea
         });
     }
 
@@ -613,7 +577,6 @@
     fn test_circuit_breaker_scenarios() {
         let env = Env::default();
         let contract_id = env.register(crate::PredictifyHybrid, ());
-<<<<<<< HEAD
         
         env.as_contract(&contract_id, || {
             CircuitBreaker::initialize(&env).unwrap();
@@ -627,7 +590,6 @@
         assert!(results.get(String::from_str(&env, "recovery")).is_some());
         assert!(results.get(String::from_str(&env, "status_check")).is_some());
         assert!(results.get(String::from_str(&env, "event_history")).is_some());
-=======
         env.mock_all_auths();
         env.as_contract(&contract_id, || {
             CircuitBreaker::initialize(&env).unwrap();
@@ -649,7 +611,6 @@
             assert!(results
                 .get(String::from_str(&env, "event_history"))
                 .is_some());
->>>>>>> a2e120ea
         });
     }
 
@@ -657,7 +618,6 @@
     fn test_config_validation() {
         let env = Env::default();
         let contract_id = env.register(crate::PredictifyHybrid, ());
-<<<<<<< HEAD
         
         env.as_contract(&contract_id, || {
             // Test valid config
@@ -683,7 +643,6 @@
         let mut invalid_config3 = valid_config.clone();
         invalid_config3.min_liquidity = -1; // < 0
         // This would fail validation in update_config
-=======
         env.as_contract(&contract_id, || {
             // Test valid config
             let valid_config = CircuitBreakerConfig {
@@ -708,7 +667,6 @@
             let mut invalid_config3 = valid_config.clone();
             invalid_config3.min_liquidity = -1; // < 0
                                                 // This would fail validation in update_config
->>>>>>> a2e120ea
         });
     }
 
@@ -716,7 +674,6 @@
     fn test_error_handling() {
         let env = Env::default();
         let contract_id = env.register(crate::PredictifyHybrid, ());
-<<<<<<< HEAD
         
         env.as_contract(&contract_id, || {
             // Test circuit breaker not initialized
@@ -735,7 +692,6 @@
         // let reason = String::from_str(&env, "Test");
         // assert!(CircuitBreaker::emergency_pause(&env, &unauthorized_admin, &reason).is_err());
         // assert!(CircuitBreaker::circuit_breaker_recovery(&env, &unauthorized_admin).is_err());
-=======
         env.as_contract(&contract_id, || {
             // Test circuit breaker not initialized
             assert!(CircuitBreaker::get_config(&env).is_err());
@@ -751,7 +707,6 @@
             let reason = String::from_str(&env, "Test");
             assert!(CircuitBreaker::emergency_pause(&env, &unauthorized_admin, &reason).is_err());
             assert!(CircuitBreaker::circuit_breaker_recovery(&env, &unauthorized_admin).is_err());
->>>>>>> a2e120ea
         });
     }
 
@@ -759,7 +714,6 @@
     fn test_circuit_breaker_integration() {
         let env = Env::default();
         let contract_id = env.register(crate::PredictifyHybrid, ());
-<<<<<<< HEAD
         
         env.as_contract(&contract_id, || {
             CircuitBreaker::initialize(&env).unwrap();
@@ -792,7 +746,6 @@
         // 6. Check events
         let events = CircuitBreaker::get_event_history(&env).unwrap();
         assert!(events.len() >= 2); // At least pause and recovery events
-=======
         env.mock_all_auths();
         env.as_contract(&contract_id, || {
             CircuitBreaker::initialize(&env).unwrap();
@@ -834,7 +787,6 @@
             // 6. Check events
             let events = CircuitBreaker::get_event_history(&env).unwrap();
             assert!(events.len() >= 2); // At least pause and recovery events
->>>>>>> a2e120ea
         });
     }
 }