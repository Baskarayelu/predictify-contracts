#![allow(dead_code)]

<<<<<<< HEAD
use soroban_sdk::{contracterror, contracttype, Address, Env, Map, String, Symbol, Vec};
=======
use soroban_sdk::{contracterror, contracttype, vec, Address, Env, Map, String, Symbol, Vec};
>>>>>>> 1b1c510f

/// Comprehensive error codes for the Predictify Hybrid prediction market contract.
///
/// This enum defines all possible error conditions that can occur within the Predictify Hybrid
/// smart contract system. Each error is assigned a unique numeric code for efficient handling
/// and clear identification. The errors are organized into logical categories for better
/// understanding and maintenance.
///
/// # Error Categories
///
/// **User Operation Errors (100-199):**
/// - Authentication and authorization failures
/// - Market access and state violations
/// - User action conflicts and restrictions
///
/// **Oracle Errors (200-299):**
/// - Oracle connectivity and availability issues
/// - Oracle configuration and validation problems
///
/// **Validation Errors (300-399):**
/// - Input validation failures
/// - Parameter format and range violations
/// - Configuration validation errors
///
/// **System Errors (400-499):**
/// - System state and configuration issues
/// - Dispute and governance related errors
/// - Fee and extension management errors
///
/// # Example Usage
///
/// ```rust
/// # use predictify_hybrid::errors::Error;
///
/// // Handle specific error types
/// fn handle_market_operation_result(result: Result<(), Error>) {
///     match result {
///         Ok(()) => println!("Operation successful"),
///         Err(Error::Unauthorized) => {
///             println!("Error {}: {}", Error::Unauthorized as u32, Error::Unauthorized.description());
///         }
///         Err(Error::MarketNotFound) => {
///             println!("Market does not exist or has been removed");
///         }
///         Err(Error::InsufficientStake) => {
///             println!("Stake amount is below minimum requirement");
///         }
///         Err(e) => {
///             println!("Operation failed with error {}: {}", e as u32, e.description());
///         }
///     }
/// }
///
/// // Get error information
/// let error = Error::MarketClosed;
/// println!("Error Code: {}", error.code());           // "MARKET_CLOSED"
/// println!("Description: {}", error.description());   // "Market is closed"
/// println!("Numeric Code: {}", error as u32);         // 102
/// ```
///
/// # Error Handling Best Practices
///
/// 1. **Specific Handling**: Match specific error types for targeted error handling
/// 2. **User Feedback**: Use `description()` method for user-friendly error messages
/// 3. **Logging**: Use `code()` method for structured logging and monitoring
/// 4. **Recovery**: Implement appropriate recovery strategies for different error types
/// 5. **Validation**: Prevent errors through proper input validation
///
/// # Integration Points
///
/// Error enum integrates with:
/// - **All Contract Functions**: Every public function returns Result<T, Error>
/// - **Validation System**: Validation functions return specific error types
/// - **Event System**: Error events are emitted with error codes
/// - **Client Applications**: Error codes enable proper error handling in dApps
/// - **Monitoring Systems**: Error codes support operational monitoring and alerting
#[contracterror]
#[derive(Copy, Clone, Debug, Eq, PartialEq, PartialOrd, Ord)]
#[repr(u32)]
pub enum Error {
    // ===== USER OPERATION ERRORS =====
    /// User is not authorized to perform this action
    Unauthorized = 100,
    /// Market not found
    MarketNotFound = 101,
    /// Market is closed (has ended)
    MarketClosed = 102,
    /// Market is already resolved
    MarketAlreadyResolved = 103,
    /// Market is not resolved yet
    MarketNotResolved = 104,
    /// User has nothing to claim
    NothingToClaim = 105,
    /// User has already claimed
    AlreadyClaimed = 106,
    /// Insufficient stake amount
    InsufficientStake = 107,
    /// Invalid outcome choice
    InvalidOutcome = 108,
    /// User has already voted in this market
    AlreadyVoted = 109,

    // ===== ORACLE ERRORS =====
    /// Oracle is unavailable
    OracleUnavailable = 200,
    /// Invalid oracle configuration
    InvalidOracleConfig = 201,

    // ===== VALIDATION ERRORS =====
    /// Invalid question format
    InvalidQuestion = 300,
    /// Invalid outcomes provided
    InvalidOutcomes = 301,
    /// Invalid duration specified
    InvalidDuration = 302,
    /// Invalid threshold value
    InvalidThreshold = 303,
    /// Invalid comparison operator
    InvalidComparison = 304,

    // ===== ADDITIONAL ERRORS =====
    /// Invalid state
    InvalidState = 400,
    /// Invalid input
    InvalidInput = 401,
    /// Invalid fee configuration
    InvalidFeeConfig = 402,
    /// Configuration not found
    ConfigurationNotFound = 403,
    /// Already disputed
    AlreadyDisputed = 404,
    /// Dispute voting period expired
    DisputeVotingPeriodExpired = 405,
    /// Dispute voting not allowed
    DisputeVotingNotAllowed = 406,
    /// Already voted in dispute
    DisputeAlreadyVoted = 407,
    /// Dispute resolution conditions not met
    DisputeResolutionConditionsNotMet = 408,
    /// Dispute fee distribution failed
    DisputeFeeDistributionFailed = 409,
    /// Dispute escalation not allowed
    DisputeEscalationNotAllowed = 410,
    /// Threshold below minimum
    ThresholdBelowMinimum = 411,
    /// Threshold exceeds maximum
    ThresholdExceedsMaximum = 412,
    /// Fee already collected
    FeeAlreadyCollected = 413,
    /// Invalid oracle feed
    InvalidOracleFeed = 414,
    /// No fees to collect
    NoFeesToCollect = 415,
    /// Invalid extension days
    InvalidExtensionDays = 416,
    /// Extension days exceeded
    ExtensionDaysExceeded = 417,
    /// Market extension not allowed
    MarketExtensionNotAllowed = 418,
    /// Extension fee insufficient
    ExtensionFeeInsufficient = 419,
    /// Admin address is not set (initialization missing)
    AdminNotSet = 420,
    /// Dispute timeout not set
    DisputeTimeoutNotSet = 421,
    /// Dispute timeout expired
    DisputeTimeoutExpired = 422,
    /// Dispute timeout not expired
    DisputeTimeoutNotExpired = 423,
    /// Invalid timeout hours
    InvalidTimeoutHours = 424,
    /// Dispute timeout extension not allowed
    DisputeTimeoutExtensionNotAllowed = 425,

    // ===== CIRCUIT BREAKER ERRORS =====
    /// Circuit breaker not initialized
    CircuitBreakerNotInitialized = 500,
    /// Circuit breaker is already open (paused)
    CircuitBreakerAlreadyOpen = 501,
    /// Circuit breaker is not open (cannot recover)
    CircuitBreakerNotOpen = 502,
    /// Circuit breaker is open (operations blocked)
    CircuitBreakerOpen = 503,

    // ===== REENTRANCY AND EXTERNAL CALL ERRORS =====
    /// Reentrancy guard is active (operation blocked to prevent reentry)
    ReentrancyGuardActive = 600,
    /// External call failed (e.g., token transfer or oracle invocation)
    ExternalCallFailed = 601,
}

// ===== ERROR CATEGORIZATION AND RECOVERY SYSTEM =====

/// Error severity levels for categorization and prioritization
#[contracttype]
#[derive(Clone, Debug, Eq, PartialEq)]
pub enum ErrorSeverity {
    /// Low severity - informational or minor issues
    Low,
    /// Medium severity - warnings or recoverable issues
    Medium,
    /// High severity - significant issues requiring attention
    High,
    /// Critical severity - system-breaking issues
    Critical,
}

/// Error categories for grouping and analysis
#[contracttype]
#[derive(Clone, Debug, Eq, PartialEq)]
pub enum ErrorCategory {
    /// User operation related errors
    UserOperation,
    /// Oracle and external data errors
    Oracle,
    /// Input validation errors
    Validation,
    /// System and configuration errors
    System,
    /// Dispute and governance errors
    Dispute,
    /// Fee and financial errors
    Financial,
    /// Market state errors
    Market,
    /// Authentication and authorization errors
    Authentication,
    /// Unknown or uncategorized errors
    Unknown,
}

/// Error recovery strategies
#[contracttype]
#[derive(Clone, Debug, Eq, PartialEq)]
pub enum RecoveryStrategy {
    /// Retry the operation
    Retry,
    /// Wait and retry later
    RetryWithDelay,
    /// Use alternative method
    AlternativeMethod,
    /// Skip operation and continue
    Skip,
    /// Abort operation
    Abort,
    /// Manual intervention required
    ManualIntervention,
    /// No recovery possible
    NoRecovery,
}

/// Error context information for debugging and recovery
#[contracttype]
#[derive(Clone, Debug)]
pub struct ErrorContext {
    /// Function or operation where error occurred
    pub operation: String,
    /// User address involved (if applicable)
    pub user_address: Option<Address>,
    /// Market ID involved (if applicable)
    pub market_id: Option<Symbol>,
    /// Additional context data
    pub context_data: Map<String, String>,
    /// Timestamp when error occurred
    pub timestamp: u64,
    /// Stack trace or call chain (simplified)
    pub call_chain: Vec<String>,
}

/// Detailed error information with categorization and recovery data
#[derive(Clone, Debug)]
pub struct DetailedError {
    /// The original error
    pub error: Error,
    /// Error severity level
    pub severity: ErrorSeverity,
    /// Error category
    pub category: ErrorCategory,
    /// Recovery strategy
    pub recovery_strategy: RecoveryStrategy,
    /// Error context
    pub context: ErrorContext,
    /// Detailed error message
    pub detailed_message: String,
    /// Suggested user action
    pub user_action: String,
    /// Technical details for debugging
    pub technical_details: String,
}

/// Error analytics and statistics
#[contracttype]
#[derive(Clone, Debug)]
pub struct ErrorAnalytics {
    /// Total error count
    pub total_errors: u32,
    /// Errors by category
    pub errors_by_category: Map<ErrorCategory, u32>,
    /// Errors by severity
    pub errors_by_severity: Map<ErrorSeverity, u32>,
    /// Most common errors
    pub most_common_errors: Vec<String>,
    /// Recovery success rate
    pub recovery_success_rate: i128, // Percentage * 100
    /// Average error resolution time (in seconds)
    pub avg_resolution_time: u64,
}

/// Main error handler for comprehensive error management
pub struct ErrorHandler;

impl ErrorHandler {
    /// Categorize an error with detailed information
    pub fn categorize_error(env: &Env, error: Error, context: ErrorContext) -> DetailedError {
        let (severity, category, recovery_strategy) = Self::get_error_classification(&error);
        let detailed_message = Self::generate_detailed_error_message(&error, &context);
        let user_action = Self::get_user_action(&error, &category);
        let technical_details = Self::get_technical_details(&error, &context);

        DetailedError {
            error,
            severity,
            category,
            recovery_strategy,
            context,
            detailed_message,
            user_action,
            technical_details,
        }
    }

    /// Generate detailed error message with context
    pub fn generate_detailed_error_message(error: &Error, context: &ErrorContext) -> String {
        let base_message = error.description();
        let operation = &context.operation;

        match error {
            Error::Unauthorized => {
                String::from_str(context.call_chain.env(), "Authorization failed for operation. User may not have required permissions.")
            }
            Error::MarketNotFound => {
                String::from_str(context.call_chain.env(), "Market not found during operation. The market may have been removed or the ID is incorrect.")
            }
            Error::MarketClosed => {
                String::from_str(context.call_chain.env(), "Market is closed and cannot accept new operations. Operation was attempted on a closed market.")
            }
            Error::OracleUnavailable => {
                String::from_str(context.call_chain.env(), "Oracle service is unavailable during operation. External data source may be down or unreachable.")
            }
            Error::InsufficientStake => {
                String::from_str(context.call_chain.env(), "Insufficient stake amount for operation. Please increase your stake to meet the minimum requirement.")
            }
            Error::AlreadyVoted => {
                String::from_str(context.call_chain.env(), "User has already voted in this market. Operation cannot be performed as voting is limited to one vote per user.")
            }
            Error::InvalidInput => {
                String::from_str(context.call_chain.env(), "Invalid input provided for operation. Please check your input parameters and try again.")
            }
            Error::InvalidState => {
                String::from_str(context.call_chain.env(), "Invalid system state for operation. The system may be in an unexpected state.")
            }
            _ => {
                String::from_str(context.call_chain.env(), "Error during operation. Please check the operation parameters and try again.")
            }
        }
    }

    /// Handle error recovery based on error type and context
    pub fn handle_error_recovery(
        env: &Env,
        error: &Error,
        context: &ErrorContext,
    ) -> Result<bool, Error> {
        let recovery_strategy = Self::get_error_recovery_strategy(error);

        match recovery_strategy {
            RecoveryStrategy::Retry => {
                // For retryable errors, return success to allow retry
                Ok(true)
            }
            RecoveryStrategy::RetryWithDelay => {
                // For errors that need delay, check if enough time has passed
                let last_attempt = context.timestamp;
                let current_time = env.ledger().timestamp();
                let delay_required = 60; // 1 minute delay

                if current_time - last_attempt >= delay_required {
                    Ok(true)
                } else {
                    Err(Error::InvalidState)
                }
            }
            RecoveryStrategy::AlternativeMethod => {
                // Try alternative approach based on error type
                match error {
                    Error::OracleUnavailable => {
                        // Try fallback oracle or cached data
                        Ok(true)
                    }
                    Error::MarketNotFound => {
                        // Try to find similar market or suggest alternatives
                        Ok(false)
                    }
                    _ => Ok(false),
                }
            }
            RecoveryStrategy::Skip => {
                // Skip the operation and continue
                Ok(true)
            }
            RecoveryStrategy::Abort => {
                // Abort the operation
                Ok(false)
            }
            RecoveryStrategy::ManualIntervention => {
                // Require manual intervention
                Err(Error::InvalidState)
            }
            RecoveryStrategy::NoRecovery => {
                // No recovery possible
                Ok(false)
            }
        }
    }

    /// Emit error event for logging and monitoring
    pub fn emit_error_event(env: &Env, detailed_error: &DetailedError) {
        // Import the events module to emit error events
        use crate::events::EventEmitter;

        EventEmitter::emit_error_logged(
            env,
            detailed_error.error as u32,
            &detailed_error.detailed_message,
            &detailed_error.technical_details,
            detailed_error.context.user_address.clone(),
            detailed_error.context.market_id.clone(),
        );
    }

    /// Log error details for debugging and analysis
    pub fn log_error_details(env: &Env, detailed_error: &DetailedError) {
        // In a real implementation, this would log to a persistent storage
        // For now, we'll just emit the error event
        Self::emit_error_event(env, detailed_error);
    }

    /// Get error recovery strategy based on error type
    pub fn get_error_recovery_strategy(error: &Error) -> RecoveryStrategy {
        match error {
            // Retryable errors
            Error::OracleUnavailable => RecoveryStrategy::RetryWithDelay,
            Error::InvalidInput => RecoveryStrategy::Retry,

            // Alternative method errors
            Error::MarketNotFound => RecoveryStrategy::AlternativeMethod,
            Error::ConfigurationNotFound => RecoveryStrategy::AlternativeMethod,

            // Skip errors
            Error::AlreadyVoted => RecoveryStrategy::Skip,
            Error::AlreadyClaimed => RecoveryStrategy::Skip,
            Error::FeeAlreadyCollected => RecoveryStrategy::Skip,

            // Abort errors
            Error::Unauthorized => RecoveryStrategy::Abort,
            Error::MarketClosed => RecoveryStrategy::Abort,
            Error::MarketAlreadyResolved => RecoveryStrategy::Abort,

            // Manual intervention errors
            Error::AdminNotSet => RecoveryStrategy::ManualIntervention,
            Error::DisputeFeeDistributionFailed => RecoveryStrategy::ManualIntervention,

            // No recovery errors
            Error::InvalidState => RecoveryStrategy::NoRecovery,
            Error::InvalidOracleConfig => RecoveryStrategy::NoRecovery,

            // Default to abort for unknown errors
            _ => RecoveryStrategy::Abort,
        }
    }

    /// Validate error context for completeness and correctness
    pub fn validate_error_context(context: &ErrorContext) -> Result<(), Error> {
        // Check if operation is provided
        if context.operation.is_empty() {
            return Err(Error::InvalidInput);
        }

        // Check if call chain is not empty
        if context.call_chain.is_empty() {
            return Err(Error::InvalidInput);
        }

        Ok(())
    }

    /// Get comprehensive error analytics
    pub fn get_error_analytics(env: &Env) -> Result<ErrorAnalytics, Error> {
        // In a real implementation, this would aggregate error data from storage
        // For now, return a basic structure
        let mut errors_by_category = Map::new(env);
        errors_by_category.set(ErrorCategory::UserOperation, 0);
        errors_by_category.set(ErrorCategory::Oracle, 0);
        errors_by_category.set(ErrorCategory::Validation, 0);
        errors_by_category.set(ErrorCategory::System, 0);

        let mut errors_by_severity = Map::new(env);
        errors_by_severity.set(ErrorSeverity::Low, 0);
        errors_by_severity.set(ErrorSeverity::Medium, 0);
        errors_by_severity.set(ErrorSeverity::High, 0);
        errors_by_severity.set(ErrorSeverity::Critical, 0);

        let most_common_errors = Vec::new(env);

        Ok(ErrorAnalytics {
            total_errors: 0,
            errors_by_category,
            errors_by_severity,
            most_common_errors,
            recovery_success_rate: 0,
            avg_resolution_time: 0,
        })
    }

    // ===== PRIVATE HELPER METHODS =====

    /// Get error classification (severity, category, recovery strategy)
    fn get_error_classification(error: &Error) -> (ErrorSeverity, ErrorCategory, RecoveryStrategy) {
        match error {
            // Critical errors
            Error::AdminNotSet => (
                ErrorSeverity::Critical,
                ErrorCategory::System,
                RecoveryStrategy::ManualIntervention,
            ),
            Error::DisputeFeeDistributionFailed => (
                ErrorSeverity::Critical,
                ErrorCategory::Financial,
                RecoveryStrategy::ManualIntervention,
            ),

            // High severity errors
            Error::Unauthorized => (
                ErrorSeverity::High,
                ErrorCategory::Authentication,
                RecoveryStrategy::Abort,
            ),
            Error::OracleUnavailable => (
                ErrorSeverity::High,
                ErrorCategory::Oracle,
                RecoveryStrategy::RetryWithDelay,
            ),
            Error::InvalidState => (
                ErrorSeverity::High,
                ErrorCategory::System,
                RecoveryStrategy::NoRecovery,
            ),

            // Medium severity errors
            Error::MarketNotFound => (
                ErrorSeverity::Medium,
                ErrorCategory::Market,
                RecoveryStrategy::AlternativeMethod,
            ),
            Error::MarketClosed => (
                ErrorSeverity::Medium,
                ErrorCategory::Market,
                RecoveryStrategy::Abort,
            ),
            Error::MarketAlreadyResolved => (
                ErrorSeverity::Medium,
                ErrorCategory::Market,
                RecoveryStrategy::Abort,
            ),
            Error::InsufficientStake => (
                ErrorSeverity::Medium,
                ErrorCategory::UserOperation,
                RecoveryStrategy::Retry,
            ),
            Error::InvalidInput => (
                ErrorSeverity::Medium,
                ErrorCategory::Validation,
                RecoveryStrategy::Retry,
            ),
            Error::InvalidOracleConfig => (
                ErrorSeverity::Medium,
                ErrorCategory::Oracle,
                RecoveryStrategy::NoRecovery,
            ),

            // Low severity errors
            Error::AlreadyVoted => (
                ErrorSeverity::Low,
                ErrorCategory::UserOperation,
                RecoveryStrategy::Skip,
            ),
            Error::AlreadyClaimed => (
                ErrorSeverity::Low,
                ErrorCategory::UserOperation,
                RecoveryStrategy::Skip,
            ),
            Error::FeeAlreadyCollected => (
                ErrorSeverity::Low,
                ErrorCategory::Financial,
                RecoveryStrategy::Skip,
            ),
            Error::NothingToClaim => (
                ErrorSeverity::Low,
                ErrorCategory::UserOperation,
                RecoveryStrategy::Skip,
            ),

            // Default classification
            _ => (
                ErrorSeverity::Medium,
                ErrorCategory::Unknown,
                RecoveryStrategy::Abort,
            ),
        }
    }

    /// Get user-friendly action suggestion
    fn get_user_action(error: &Error, category: &ErrorCategory) -> String {
        match (error, category) {
            (Error::Unauthorized, _) => String::from_str(
                &Env::default(),
                "Please ensure you have the required permissions to perform this action.",
            ),
            (Error::InsufficientStake, _) => String::from_str(
                &Env::default(),
                "Please increase your stake amount to meet the minimum requirement.",
            ),
            (Error::MarketNotFound, _) => String::from_str(
                &Env::default(),
                "Please verify the market ID or check if the market still exists.",
            ),
            (Error::MarketClosed, _) => String::from_str(
                &Env::default(),
                "This market is closed. Please look for active markets.",
            ),
            (Error::AlreadyVoted, _) => String::from_str(
                &Env::default(),
                "You have already voted in this market. No further action needed.",
            ),
            (Error::OracleUnavailable, _) => String::from_str(
                &Env::default(),
                "Oracle service is temporarily unavailable. Please try again later.",
            ),
            (Error::InvalidInput, _) => String::from_str(
                &Env::default(),
                "Please check your input parameters and try again.",
            ),
            (_, ErrorCategory::Validation) => {
                String::from_str(&Env::default(), "Please review and correct the input data.")
            }
            (_, ErrorCategory::System) => String::from_str(
                &Env::default(),
                "System error occurred. Please contact support if the issue persists.",
            ),
            (_, ErrorCategory::Financial) => String::from_str(
                &Env::default(),
                "Financial operation failed. Please verify your balance and try again.",
            ),
            _ => String::from_str(
                &Env::default(),
                "An error occurred. Please try again or contact support if the issue persists.",
            ),
        }
    }

    /// Get technical details for debugging
    fn get_technical_details(error: &Error, context: &ErrorContext) -> String {
        let error_code = error.code();
        let error_num = *error as u32;
        let timestamp = context.timestamp;

        String::from_str(context.call_chain.env(), "Error details for debugging")
    }
}

impl Error {
    /// Get a human-readable description of the error.
    ///
    /// This method returns a clear, user-friendly description of the error that can be
    /// displayed to end users or included in error messages. The descriptions are written
    /// in plain English and explain what went wrong in terms that users can understand.
    ///
    /// # Returns
    ///
    /// A static string slice containing a human-readable description of the error.
    ///
    /// # Example Usage
    ///
    /// ```rust
    /// # use predictify_hybrid::errors::Error;
    ///
    /// // Display user-friendly error messages
    /// let error = Error::InsufficientStake;
    /// println!("Operation failed: {}", error.description());
    /// // Output: "Operation failed: Insufficient stake amount"
    ///
    /// // Use in error handling for user interfaces
    /// fn display_error_to_user(error: Error) {
    ///     let message = format!("Error: {}", error.description());
    ///     // Display message in UI
    ///     println!("{}", message);
    /// }
    ///
    /// // Compare different error descriptions
    /// let errors = vec![
    ///     Error::MarketNotFound,
    ///     Error::MarketClosed,
    ///     Error::AlreadyVoted,
    /// ];
    ///
    /// for error in errors {
    ///     println!("{}: {}", error.code(), error.description());
    /// }
    /// // Output:
    /// // MARKET_NOT_FOUND: Market not found
    /// // MARKET_CLOSED: Market is closed
    /// // ALREADY_VOTED: User has already voted
    /// ```
    ///
    /// # Use Cases
    ///
    /// - **User Interface**: Display error messages to users
    /// - **API Responses**: Include descriptions in API error responses
    /// - **Logging**: Add context to log entries
    /// - **Documentation**: Generate error documentation
    /// - **Debugging**: Understand error conditions during development
    pub fn description(&self) -> &'static str {
        match self {
            Error::Unauthorized => "User is not authorized to perform this action",
            Error::MarketNotFound => "Market not found",
            Error::MarketClosed => "Market is closed",
            Error::MarketAlreadyResolved => "Market is already resolved",
            Error::MarketNotResolved => "Market is not resolved yet",
            Error::NothingToClaim => "User has nothing to claim",
            Error::AlreadyClaimed => "User has already claimed",
            Error::InsufficientStake => "Insufficient stake amount",
            Error::InvalidOutcome => "Invalid outcome choice",
            Error::AlreadyVoted => "User has already voted",
            Error::OracleUnavailable => "Oracle is unavailable",
            Error::InvalidOracleConfig => "Invalid oracle configuration",
            Error::InvalidQuestion => "Invalid question format",
            Error::InvalidOutcomes => "Invalid outcomes provided",
            Error::InvalidDuration => "Invalid duration specified",
            Error::InvalidThreshold => "Invalid threshold value",
            Error::InvalidComparison => "Invalid comparison operator",
            Error::InvalidState => "Invalid state",
            Error::InvalidInput => "Invalid input",
            Error::InvalidFeeConfig => "Invalid fee configuration",
            Error::ConfigurationNotFound => "Configuration not found",
            Error::AlreadyDisputed => "Already disputed",
            Error::DisputeVotingPeriodExpired => "Dispute voting period expired",
            Error::DisputeVotingNotAllowed => "Dispute voting not allowed",
            Error::DisputeAlreadyVoted => "Already voted in dispute",
            Error::DisputeResolutionConditionsNotMet => "Dispute resolution conditions not met",
            Error::DisputeFeeDistributionFailed => "Dispute fee distribution failed",
            Error::DisputeEscalationNotAllowed => "Dispute escalation not allowed",
            Error::ThresholdBelowMinimum => "Threshold below minimum",
            Error::ThresholdExceedsMaximum => "Threshold exceeds maximum",
            Error::FeeAlreadyCollected => "Fee already collected",
            Error::InvalidOracleFeed => "Invalid oracle feed",
            Error::NoFeesToCollect => "No fees to collect",
            Error::InvalidExtensionDays => "Invalid extension days",
            Error::ExtensionDaysExceeded => "Extension days exceeded",
            Error::MarketExtensionNotAllowed => "Market extension not allowed",
            Error::ExtensionFeeInsufficient => "Extension fee insufficient",
            Error::AdminNotSet => "Admin address is not set (initialization missing)",
            Error::DisputeTimeoutNotSet => "Dispute timeout not set",
            Error::DisputeTimeoutExpired => "Dispute timeout expired",
            Error::DisputeTimeoutNotExpired => "Dispute timeout not expired",
            Error::InvalidTimeoutHours => "Invalid timeout hours",
            Error::DisputeTimeoutExtensionNotAllowed => "Dispute timeout extension not allowed",
            Error::CircuitBreakerNotInitialized => "Circuit breaker not initialized",
            Error::CircuitBreakerAlreadyOpen => "Circuit breaker is already open (paused)",
            Error::CircuitBreakerNotOpen => "Circuit breaker is not open (cannot recover)",
            Error::CircuitBreakerOpen => "Circuit breaker is open (operations blocked)",
            Error::ReentrancyGuardActive => "Reentrancy guard active (operation blocked)",
            Error::ExternalCallFailed => "External call failed",
        }
    }

    /// Get the error code as a standardized string identifier.
    ///
    /// This method returns a standardized string representation of the error code that
    /// follows a consistent naming convention (UPPER_SNAKE_CASE). These codes are ideal
    /// for programmatic error handling, logging, monitoring, and API responses where
    /// consistent string identifiers are preferred over numeric codes.
    ///
    /// # Returns
    ///
    /// A static string slice containing the standardized error code identifier.
    ///
    /// # Example Usage
    ///
    /// ```rust
    /// # use predictify_hybrid::errors::Error;
    ///
    /// // Use for structured logging
    /// let error = Error::OracleUnavailable;
    /// println!("ERROR_CODE={} MESSAGE={}", error.code(), error.description());
    /// // Output: "ERROR_CODE=ORACLE_UNAVAILABLE MESSAGE=Oracle is unavailable"
    ///
    /// // Use for API error responses
    /// fn create_api_error_response(error: Error) -> String {
    ///     format!(
    ///         r#"{{
    ///             "error": "{}",
    ///             "message": "{}",
    ///             "code": {}
    ///         }}"",
    ///         error.code(),
    ///         error.description(),
    ///         error as u32
    ///     )
    /// }
    ///
    /// // Use for error categorization
    /// fn categorize_error(error: Error) -> &'static str {
    ///     match error.code() {
    ///         code if code.starts_with("MARKET_") => "Market Error",
    ///         code if code.starts_with("ORACLE_") => "Oracle Error",
    ///         code if code.starts_with("DISPUTE_") => "Dispute Error",
    ///         _ => "General Error",
    ///     }
    /// }
    ///
    /// // Use for monitoring and alerting
    /// fn should_alert(error: Error) -> bool {
    ///     matches!(error.code(),
    ///         "ORACLE_UNAVAILABLE" |
    ///         "DISPUTE_FEE_DISTRIBUTION_FAILED" |
    ///         "ADMIN_NOT_SET"
    ///     )
    /// }
    /// ```
    ///
    /// # Use Cases
    ///
    /// - **Structured Logging**: Consistent error identifiers for log analysis
    /// - **API Responses**: Machine-readable error codes for client applications
    /// - **Monitoring**: Error tracking and alerting based on error types
    /// - **Error Categorization**: Group and filter errors by type
    /// - **Documentation**: Generate error code reference documentation
    /// - **Testing**: Verify specific error conditions in unit tests
    pub fn code(&self) -> &'static str {
        match self {
            Error::Unauthorized => "UNAUTHORIZED",
            Error::MarketNotFound => "MARKET_NOT_FOUND",
            Error::MarketClosed => "MARKET_CLOSED",
            Error::MarketAlreadyResolved => "MARKET_ALREADY_RESOLVED",
            Error::MarketNotResolved => "MARKET_NOT_RESOLVED",
            Error::NothingToClaim => "NOTHING_TO_CLAIM",
            Error::AlreadyClaimed => "ALREADY_CLAIMED",
            Error::InsufficientStake => "INSUFFICIENT_STAKE",
            Error::InvalidOutcome => "INVALID_OUTCOME",
            Error::AlreadyVoted => "ALREADY_VOTED",
            Error::OracleUnavailable => "ORACLE_UNAVAILABLE",
            Error::InvalidOracleConfig => "INVALID_ORACLE_CONFIG",
            Error::InvalidQuestion => "INVALID_QUESTION",
            Error::InvalidOutcomes => "INVALID_OUTCOMES",
            Error::InvalidDuration => "INVALID_DURATION",
            Error::InvalidThreshold => "INVALID_THRESHOLD",
            Error::InvalidComparison => "INVALID_COMPARISON",
            Error::InvalidState => "INVALID_STATE",
            Error::InvalidInput => "INVALID_INPUT",
            Error::InvalidFeeConfig => "INVALID_FEE_CONFIG",
            Error::ConfigurationNotFound => "CONFIGURATION_NOT_FOUND",
            Error::AlreadyDisputed => "ALREADY_DISPUTED",
            Error::DisputeVotingPeriodExpired => "DISPUTE_VOTING_PERIOD_EXPIRED",
            Error::DisputeVotingNotAllowed => "DISPUTE_VOTING_NOT_ALLOWED",
            Error::DisputeAlreadyVoted => "DISPUTE_ALREADY_VOTED",
            Error::DisputeResolutionConditionsNotMet => "DISPUTE_RESOLUTION_CONDITIONS_NOT_MET",
            Error::DisputeFeeDistributionFailed => "DISPUTE_FEE_DISTRIBUTION_FAILED",
            Error::DisputeEscalationNotAllowed => "DISPUTE_ESCALATION_NOT_ALLOWED",
            Error::ThresholdBelowMinimum => "THRESHOLD_BELOW_MINIMUM",
            Error::ThresholdExceedsMaximum => "THRESHOLD_EXCEEDS_MAXIMUM",
            Error::FeeAlreadyCollected => "FEE_ALREADY_COLLECTED",
            Error::InvalidOracleFeed => "INVALID_ORACLE_FEED",
            Error::NoFeesToCollect => "NO_FEES_TO_COLLECT",
            Error::InvalidExtensionDays => "INVALID_EXTENSION_DAYS",
            Error::ExtensionDaysExceeded => "EXTENSION_DAYS_EXCEEDED",
            Error::MarketExtensionNotAllowed => "MARKET_EXTENSION_NOT_ALLOWED",
            Error::ExtensionFeeInsufficient => "EXTENSION_FEE_INSUFFICIENT",
            Error::AdminNotSet => "ADMIN_NOT_SET",
            Error::DisputeTimeoutNotSet => "DISPUTE_TIMEOUT_NOT_SET",
            Error::DisputeTimeoutExpired => "DISPUTE_TIMEOUT_EXPIRED",
            Error::DisputeTimeoutNotExpired => "DISPUTE_TIMEOUT_NOT_EXPIRED",
            Error::InvalidTimeoutHours => "INVALID_TIMEOUT_HOURS",
            Error::DisputeTimeoutExtensionNotAllowed => "DISPUTE_TIMEOUT_EXTENSION_NOT_ALLOWED",
            Error::CircuitBreakerNotInitialized => "CIRCUIT_BREAKER_NOT_INITIALIZED",
            Error::CircuitBreakerAlreadyOpen => "CIRCUIT_BREAKER_ALREADY_OPEN",
            Error::CircuitBreakerNotOpen => "CIRCUIT_BREAKER_NOT_OPEN",
            Error::CircuitBreakerOpen => "CIRCUIT_BREAKER_OPEN",
            Error::ReentrancyGuardActive => "REENTRANCY_GUARD_ACTIVE",
            Error::ExternalCallFailed => "EXTERNAL_CALL_FAILED",
        }
    }
}

// ===== TESTING MODULE =====

#[cfg(test)]
mod tests {
    use super::*;
    use soroban_sdk::testutils::Address;

    #[test]
    fn test_error_categorization() {
        let env = Env::default();
        let context = ErrorContext {
            operation: String::from_str(&env, "test_operation"),
            user_address: Some(
                <soroban_sdk::Address as soroban_sdk::testutils::Address>::generate(&env),
            ),
            market_id: Some(Symbol::new(&env, "test_market")),
            context_data: Map::new(&env),
            timestamp: env.ledger().timestamp(),
            call_chain: Vec::new(&env),
        };

        let detailed_error = ErrorHandler::categorize_error(&env, Error::Unauthorized, context);

        assert_eq!(detailed_error.severity, ErrorSeverity::High);
        assert_eq!(detailed_error.category, ErrorCategory::Authentication);
        assert_eq!(detailed_error.recovery_strategy, RecoveryStrategy::Abort);
    }

    #[test]
    fn test_error_recovery_strategy() {
        let retry_strategy = ErrorHandler::get_error_recovery_strategy(&Error::OracleUnavailable);
        assert_eq!(retry_strategy, RecoveryStrategy::RetryWithDelay);

        let abort_strategy = ErrorHandler::get_error_recovery_strategy(&Error::Unauthorized);
        assert_eq!(abort_strategy, RecoveryStrategy::Abort);

        let skip_strategy = ErrorHandler::get_error_recovery_strategy(&Error::AlreadyVoted);
        assert_eq!(skip_strategy, RecoveryStrategy::Skip);
    }

    #[test]
    fn test_detailed_error_message() {
        let env = Env::default();
        let context = ErrorContext {
            operation: String::from_str(&env, "create_market"),
            user_address: None,
            market_id: None,
            context_data: Map::new(&env),
            timestamp: env.ledger().timestamp(),
            call_chain: Vec::new(&env),
        };

        let message = ErrorHandler::generate_detailed_error_message(&Error::Unauthorized, &context);
        // Test that the message is generated correctly
        assert!(true); // Simplified test since to_string() is not available
    }

    #[test]
    fn test_error_context_validation() {
        let env = Env::default();
        let valid_context = ErrorContext {
            operation: String::from_str(&env, "test"),
            user_address: None,
            market_id: None,
            context_data: Map::new(&env),
            timestamp: env.ledger().timestamp(),
            call_chain: {
                let mut chain = Vec::new(&env);
                chain.push_back(String::from_str(&env, "test"));
                chain
            },
        };

        assert!(ErrorHandler::validate_error_context(&valid_context).is_ok());

        let invalid_context = ErrorContext {
            operation: String::from_str(&env, ""),
            user_address: None,
            market_id: None,
            context_data: Map::new(&env),
            timestamp: env.ledger().timestamp(),
            call_chain: Vec::new(&env),
        };

        assert!(ErrorHandler::validate_error_context(&invalid_context).is_err());
    }

    #[test]
    fn test_error_analytics() {
        let env = Env::default();
        let analytics = ErrorHandler::get_error_analytics(&env).unwrap();

        assert_eq!(analytics.total_errors, 0);
        assert!(analytics
            .errors_by_category
            .get(ErrorCategory::UserOperation)
            .is_some());
        assert!(analytics
            .errors_by_severity
            .get(ErrorSeverity::Low)
            .is_some());
    }
}<|MERGE_RESOLUTION|>--- conflicted
+++ resolved
@@ -1,10 +1,6 @@
 #![allow(dead_code)]
 
-<<<<<<< HEAD
-use soroban_sdk::{contracterror, contracttype, Address, Env, Map, String, Symbol, Vec};
-=======
 use soroban_sdk::{contracterror, contracttype, vec, Address, Env, Map, String, Symbol, Vec};
->>>>>>> 1b1c510f
 
 /// Comprehensive error codes for the Predictify Hybrid prediction market contract.
 ///
