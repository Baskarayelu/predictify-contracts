use soroban_sdk::{contracttype, token, vec, Address, Env, Map, String, Symbol, Vec};

use crate::errors::Error;
use crate::oracles::{OracleFactory, OracleUtils};
use crate::types::*;

/// Market management system for Predictify Hybrid contract
///
/// This module provides a comprehensive market management system with:
/// - Market creation and configuration functions
/// - Market state management and validation
/// - Market analytics and statistics
/// - Market helper utilities and testing functions
/// - Market resolution and dispute handling

// ===== MARKET CREATION =====

/// Market creation utilities
pub struct MarketCreator;

impl MarketCreator {
    /// Create a new market with full configuration
    pub fn create_market(
        env: &Env,
        admin: Address,
        question: String,
        outcomes: Vec<String>,
        duration_days: u32,
        oracle_config: OracleConfig,
    ) -> Result<Symbol, Error> {
        // Validate market parameters
        MarketValidator::validate_market_params(env, &question, &outcomes, duration_days)?;

        // Validate oracle configuration
        MarketValidator::validate_oracle_config(env, &oracle_config)?;

        // Generate unique market ID
        let market_id = MarketUtils::generate_market_id(env);

        // Calculate end time
        let end_time = MarketUtils::calculate_end_time(env, duration_days);

        // Create market instance
<<<<<<< HEAD
        let market = Market::new(env, admin.clone(), question, outcomes, end_time, oracle_config, MarketState::Active);
        
        // Process market creation fee
        MarketUtils::process_creation_fee(env, &admin)?;
        
=======
        let market = Market::new(
            env,
            admin.clone(),
            question,
            outcomes,
            end_time,
            oracle_config,
        );

        // Market creation fee is now handled by the fees module
        // FeeManager::process_creation_fee(env, &admin)?;

>>>>>>> e7384ca9
        // Store market
        env.storage().persistent().set(&market_id, &market);

        Ok(market_id)
    }

    /// Create a market with Reflector oracle
    pub fn create_reflector_market(
        env: &Env,
        admin: Address,
        question: String,
        outcomes: Vec<String>,
        duration_days: u32,
        asset_symbol: String,
        threshold: i128,
        comparison: String,
    ) -> Result<Symbol, Error> {
        let oracle_config = OracleConfig {
            provider: OracleProvider::Reflector,
            feed_id: asset_symbol,
            threshold,
            comparison,
        };

        Self::create_market(env, admin, question, outcomes, duration_days, oracle_config)
    }

    /// Create a market with Pyth oracle
    pub fn create_pyth_market(
        env: &Env,
        admin: Address,
        question: String,
        outcomes: Vec<String>,
        duration_days: u32,
        feed_id: String,
        threshold: i128,
        comparison: String,
    ) -> Result<Symbol, Error> {
        let oracle_config = OracleConfig {
            provider: OracleProvider::Pyth,
            feed_id,
            threshold,
            comparison,
        };

        Self::create_market(env, admin, question, outcomes, duration_days, oracle_config)
    }

    /// Create a market with Reflector oracle for specific assets
    pub fn create_reflector_asset_market(
        env: &Env,
        admin: Address,
        question: String,
        outcomes: Vec<String>,
        duration_days: u32,
        asset_symbol: String,
        threshold: i128,
        comparison: String,
    ) -> Result<Symbol, Error> {
        Self::create_reflector_market(
            env,
            admin,
            question,
            outcomes,
            duration_days,
            asset_symbol,
            threshold,
            comparison,
        )
    }
}

// ===== MARKET VALIDATION =====

/// Market validation utilities
pub struct MarketValidator;

impl MarketValidator {
    /// Validate market creation parameters
    pub fn validate_market_params(
        env: &Env,
        question: &String,
        outcomes: &Vec<String>,
        duration_days: u32,
    ) -> Result<(), Error> {
        // Validate question is not empty
        if question.is_empty() {
            return Err(Error::InvalidQuestion);
        }

        // Validate outcomes
        if outcomes.len() < 2 {
            return Err(Error::InvalidOutcomes);
        }

        for outcome in outcomes.iter() {
            if outcome.is_empty() {
                return Err(Error::InvalidOutcomes);
            }
        }

        // Validate duration
        if duration_days == 0 || duration_days > 365 {
            return Err(Error::InvalidDuration);
        }

        Ok(())
    }

    /// Validate oracle configuration
    pub fn validate_oracle_config(env: &Env, oracle_config: &OracleConfig) -> Result<(), Error> {
        oracle_config.validate(env)
    }

    /// Validate market state for voting
    pub fn validate_market_for_voting(env: &Env, market: &Market) -> Result<(), Error> {
        let current_time = env.ledger().timestamp();

        if current_time >= market.end_time {
            return Err(Error::MarketClosed);
        }

        if market.oracle_result.is_some() {
            return Err(Error::MarketAlreadyResolved);
        }

        Ok(())
    }

    /// Validate market state for resolution
    pub fn validate_market_for_resolution(env: &Env, market: &Market) -> Result<(), Error> {
        let current_time = env.ledger().timestamp();

        if current_time < market.end_time {
            return Err(Error::MarketClosed);
        }

        if market.oracle_result.is_none() {
            return Err(Error::OracleUnavailable);
        }

        Ok(())
    }

    /// Validate outcome for a market
    pub fn validate_outcome(
        env: &Env,
        outcome: &String,
        market_outcomes: &Vec<String>,
    ) -> Result<(), Error> {
        for valid_outcome in market_outcomes.iter() {
            if *outcome == valid_outcome {
                return Ok(());
            }
        }

        Err(Error::InvalidOutcome)
    }

    /// Validate stake amount
    pub fn validate_stake(stake: i128, min_stake: i128) -> Result<(), Error> {
        if stake < min_stake {
            return Err(Error::InsufficientStake);
        }

        if stake <= 0 {
            return Err(Error::InvalidState);
        }

        Ok(())
    }
}

// ===== MARKET STATE MANAGEMENT =====

/// Market state management utilities
pub struct MarketStateManager;

impl MarketStateManager {
    /// Get market from storage
    pub fn get_market(env: &Env, market_id: &Symbol) -> Result<Market, Error> {
        env.storage()
            .persistent()
            .get(market_id)
            .ok_or(Error::MarketNotFound)
    }

    /// Update market in storage
    pub fn update_market(env: &Env, market_id: &Symbol, market: &Market) {
        env.storage().persistent().set(market_id, market);
    }

    /// Remove market from storage
    pub fn remove_market(env: &Env, market_id: &Symbol) {
        let mut market = match Self::get_market(env, market_id) {
            Ok(m) => m,
            Err(_) => return,
        };
        if market.state != MarketState::Closed {
            MarketStateLogic::validate_state_transition(market.state, MarketState::Closed).unwrap();
            let old_state = market.state;
            market.state = MarketState::Closed;
            MarketStateLogic::emit_state_change_event(env, market_id, old_state, market.state);
            Self::update_market(env, market_id, &market);
        }
        env.storage().persistent().remove(market_id);
    }

    /// Add vote to market
    pub fn add_vote(market: &mut Market, user: Address, outcome: String, stake: i128, market_id: Option<&Symbol>) {
        MarketStateLogic::check_function_access_for_state("vote", market.state).unwrap();
        market.votes.set(user.clone(), outcome);
        market.stakes.set(user.clone(), stake);
        market.total_staked += stake;
        // No state change for voting
    }

    /// Add dispute stake to market
    pub fn add_dispute_stake(market: &mut Market, user: Address, stake: i128, market_id: Option<&Symbol>) {
        MarketStateLogic::check_function_access_for_state("dispute", market.state).unwrap();
        let existing_stake = market.dispute_stakes.get(user.clone()).unwrap_or(0);
        market.dispute_stakes.set(user, existing_stake + stake);
        // State transition: Ended -> Disputed
        if market.state == MarketState::Ended {
            MarketStateLogic::validate_state_transition(market.state, MarketState::Disputed).unwrap();
            let old_state = market.state;
            market.state = MarketState::Disputed;
            let env = &market.votes.env();
            let owned_event_id = market_id.cloned().unwrap_or_else(|| Symbol::new(env, "unknown_market_id"));
            MarketStateLogic::emit_state_change_event(env, &owned_event_id, old_state, market.state);
        }
    }

    /// Mark user as claimed
    pub fn mark_claimed(market: &mut Market, user: Address, _market_id: Option<&Symbol>) {
        MarketStateLogic::check_function_access_for_state("claim", market.state).unwrap();
        market.claimed.set(user, true);
    }

    /// Set oracle result
    pub fn set_oracle_result(market: &mut Market, result: String) {
        market.oracle_result = Some(result);
    }

    /// Set winning outcome
    pub fn set_winning_outcome(market: &mut Market, outcome: String, market_id: Option<&Symbol>) {
        MarketStateLogic::check_function_access_for_state("resolve", market.state).unwrap();
        let old_state = market.state;
        market.winning_outcome = Some(outcome);
        // State transition: Ended/Disputed -> Resolved
        if market.state == MarketState::Ended || market.state == MarketState::Disputed {
            MarketStateLogic::validate_state_transition(market.state, MarketState::Resolved).unwrap();
            market.state = MarketState::Resolved;
            let env = &market.votes.env();
            let owned_event_id = market_id.cloned().unwrap_or_else(|| Symbol::new(env, "unknown_market_id"));
            MarketStateLogic::emit_state_change_event(env, &owned_event_id, old_state, market.state);
        }
    }

    /// Mark fees as collected
    pub fn mark_fees_collected(market: &mut Market, market_id: Option<&Symbol>) {
        MarketStateLogic::check_function_access_for_state("close", market.state).unwrap();
        let old_state = market.state;
        // State transition: Resolved -> Closed
        if market.state == MarketState::Resolved {
            MarketStateLogic::validate_state_transition(market.state, MarketState::Closed).unwrap();
            market.state = MarketState::Closed;
            let env = &market.votes.env();
            let owned_event_id = market_id.cloned().unwrap_or_else(|| Symbol::new(env, "unknown_market_id"));
            MarketStateLogic::emit_state_change_event(env, &owned_event_id, old_state, market.state);
        }
        market.fee_collected = true;
    }

    /// Extend market end time for disputes
    pub fn extend_for_dispute(market: &mut Market, env: &Env, extension_hours: u64) {
        let current_time = env.ledger().timestamp();
        let extension_seconds = extension_hours * 60 * 60;

        if market.end_time < current_time + extension_seconds {
            market.end_time = current_time + extension_seconds;
        }
    }
}

// ===== MARKET ANALYTICS =====

/// Market analytics and statistics utilities
pub struct MarketAnalytics;

impl MarketAnalytics {
    /// Get market statistics
    pub fn get_market_stats(market: &Market) -> MarketStats {
        let total_votes = market.votes.len() as u32;
        let total_staked = market.total_staked;
        let total_dispute_stakes = market.total_dispute_stakes();

        // Calculate outcome distribution
        let mut outcome_stats = Map::new(&market.votes.env());
        for (_, outcome) in market.votes.iter() {
            let count = outcome_stats.get(outcome.clone()).unwrap_or(0);
            outcome_stats.set(outcome.clone(), count + 1);
        }

        MarketStats {
            total_votes,
            total_staked,
            total_dispute_stakes,
            outcome_distribution: outcome_stats,
        }
    }

    /// Calculate winning outcome statistics
    pub fn calculate_winning_stats(market: &Market, winning_outcome: &String) -> WinningStats {
        let mut winning_total = 0;
        let mut winning_voters = 0;

        for (user, outcome) in market.votes.iter() {
            if &outcome == winning_outcome {
                winning_total += market.stakes.get(user.clone()).unwrap_or(0);
                winning_voters += 1;
            }
        }

        WinningStats {
            winning_outcome: winning_outcome.clone(),
            winning_total,
            winning_voters,
            total_pool: market.total_staked,
        }
    }

    /// Get user participation statistics
    pub fn get_user_stats(market: &Market, user: &Address) -> UserStats {
        let has_voted = market.votes.contains_key(user.clone());
        let stake = market.stakes.get(user.clone()).unwrap_or(0);
        let dispute_stake = market.dispute_stakes.get(user.clone()).unwrap_or(0);
        let has_claimed = market.claimed.get(user.clone()).unwrap_or(false);
        let voted_outcome = market.votes.get(user.clone());

        UserStats {
            has_voted,
            stake,
            dispute_stake,
            has_claimed,
            voted_outcome,
        }
    }

    /// Calculate community consensus
    pub fn calculate_community_consensus(market: &Market) -> CommunityConsensus {
        let mut vote_counts: Map<String, u32> = Map::new(&market.votes.env());

        for (_, outcome) in market.votes.iter() {
            let count = vote_counts.get(outcome.clone()).unwrap_or(0);
            vote_counts.set(outcome.clone(), count + 1);
        }

        let mut consensus_outcome = String::from_str(&market.votes.env(), "");
        let mut max_votes = 0;
        let mut total_votes = 0;

        for (outcome, count) in vote_counts.iter() {
            total_votes += count;
            if count > max_votes {
                max_votes = count;
                consensus_outcome = outcome.clone();
            }
        }

        let consensus_percentage = if total_votes > 0 {
            (max_votes * 100) / total_votes
        } else {
            0
        };

        CommunityConsensus {
            outcome: consensus_outcome,
            votes: max_votes,
            total_votes,
            percentage: consensus_percentage,
        }
    }
}

// ===== MARKET UTILITIES =====

/// General market utilities
pub struct MarketUtils;

impl MarketUtils {
    /// Generate unique market ID
    pub fn generate_market_id(env: &Env) -> Symbol {
        let counter_key = Symbol::new(env, "MarketCounter");
        let counter: u32 = env.storage().persistent().get(&counter_key).unwrap_or(0);
        let new_counter = counter + 1;
        env.storage().persistent().set(&counter_key, &new_counter);

        Symbol::new(env, "market")
    }

    /// Calculate market end time
    pub fn calculate_end_time(env: &Env, duration_days: u32) -> u64 {
        let seconds_per_day: u64 = 24 * 60 * 60;
        let duration_seconds: u64 = (duration_days as u64) * seconds_per_day;
        env.ledger().timestamp() + duration_seconds
    }

    /// Process market creation fee (moved to fees module)
    /// This function is deprecated and should use FeeManager::process_creation_fee instead
    pub fn process_creation_fee(env: &Env, admin: &Address) -> Result<(), Error> {
        // Delegate to the fees module
        crate::fees::FeeManager::process_creation_fee(env, admin)
    }

    /// Get token client for market operations
    pub fn get_token_client(env: &Env) -> Result<token::Client, Error> {
        let token_id: Address = env
            .storage()
            .persistent()
            .get(&Symbol::new(env, "TokenID"))
            .ok_or(Error::InvalidState)?;

        Ok(token::Client::new(env, &token_id))
    }

    /// Calculate payout for winning user
    pub fn calculate_payout(
        user_stake: i128,
        winning_total: i128,
        total_pool: i128,
        fee_percentage: i128,
    ) -> Result<i128, Error> {
        if winning_total == 0 {
            return Err(Error::NothingToClaim);
        }

        let user_share = (user_stake * (100 - fee_percentage)) / 100;
        let payout = (user_share * total_pool) / winning_total;

        Ok(payout)
    }

    /// Determine final market result using hybrid algorithm
    pub fn determine_final_result(
        env: &Env,
        oracle_result: &String,
        community_consensus: &CommunityConsensus,
    ) -> String {
        if oracle_result == &community_consensus.outcome {
            // If both agree, use that outcome
            oracle_result.clone()
        } else {
            // If they disagree, check if community consensus is strong
            if community_consensus.percentage > 50 && community_consensus.total_votes >= 5 {
                // Apply 70-30 weighting using pseudo-random selection
                let timestamp = env.ledger().timestamp();
                let sequence = env.ledger().sequence();
                let combined = timestamp as u128 + sequence as u128;
                let random_value = (combined % 100) as u32;

                if random_value < 30 {
                    // 30% chance to choose community result
                    community_consensus.outcome.clone()
                } else {
                    // 70% chance to choose oracle result
                    oracle_result.clone()
                }
            } else {
                // Not enough community consensus, use oracle result
                oracle_result.clone()
            }
        }
    }
}

// ===== MARKET STATISTICS TYPES =====

/// Market statistics
#[derive(Clone, Debug)]
pub struct MarketStats {
    pub total_votes: u32,
    pub total_staked: i128,
    pub total_dispute_stakes: i128,
    pub outcome_distribution: Map<String, u32>,
}

/// Winning outcome statistics
#[derive(Clone, Debug)]
pub struct WinningStats {
    pub winning_outcome: String,
    pub winning_total: i128,
    pub winning_voters: u32,
    pub total_pool: i128,
}

/// User participation statistics
#[derive(Clone, Debug)]
pub struct UserStats {
    pub has_voted: bool,
    pub stake: i128,
    pub dispute_stake: i128,
    pub has_claimed: bool,
    pub voted_outcome: Option<String>,
}

/// Community consensus statistics
#[derive(Clone, Debug)]
#[contracttype]
pub struct CommunityConsensus {
    pub outcome: String,
    pub votes: u32,
    pub total_votes: u32,
    pub percentage: u32,
}

// ===== MARKET TESTING UTILITIES =====

/// Market testing utilities
pub struct MarketTestHelpers;

impl MarketTestHelpers {
    /// Create a test market configuration
    pub fn create_test_market_config(env: &Env) -> MarketCreationParams {
        MarketCreationParams::new(
            Address::from_str(
                env,
                "GAAAAAAAAAAAAAAAAAAAAAAAAAAAAAAAAAAAAAAAAAAAAAAAAAAAAAAA",
            ),
            String::from_str(env, "Will BTC go above $25,000 by December 31?"),
            vec![
                env,
                String::from_str(env, "yes"),
                String::from_str(env, "no"),
            ],
            30,
            OracleConfig::new(
                OracleProvider::Pyth,
                String::from_str(env, "BTC/USD"),
                25_000_00,
                String::from_str(env, "gt"),
            ),
        )
    }

    /// Create a test market
    pub fn create_test_market(env: &Env) -> Result<Symbol, Error> {
        let config = Self::create_test_market_config(env);

        MarketCreator::create_market(
            env,
            config.admin,
            config.question,
            config.outcomes,
            config.duration_days,
            config.oracle_config,
        )
    }

    /// Add test vote to market
    pub fn add_test_vote(
        env: &Env,
        market_id: &Symbol,
        user: Address,
        outcome: String,
        stake: i128,
    ) -> Result<(), Error> {
        let mut market = MarketStateManager::get_market(env, market_id)?;

        MarketValidator::validate_market_for_voting(env, &market)?;
        MarketValidator::validate_outcome(env, &outcome, &market.outcomes)?;
        MarketValidator::validate_stake(stake, 1_000_000)?; // 0.1 XLM minimum

        // Transfer stake
        let token_client = MarketUtils::get_token_client(env)?;
        token_client.transfer(&user, &env.current_contract_address(), &stake);

        // Add vote
        MarketStateManager::add_vote(&mut market, user, outcome, stake, None);
        MarketStateManager::update_market(env, market_id, &market);

        Ok(())
    }

    /// Simulate market resolution
    pub fn simulate_market_resolution(
        env: &Env,
        market_id: &Symbol,
        oracle_result: String,
    ) -> Result<String, Error> {
        let mut market = MarketStateManager::get_market(env, market_id)?;

        MarketValidator::validate_market_for_resolution(env, &market)?;

        // Set oracle result
        MarketStateManager::set_oracle_result(&mut market, oracle_result.clone());

        // Calculate community consensus
        let community_consensus = MarketAnalytics::calculate_community_consensus(&market);

        // Determine final result
        let final_result =
            MarketUtils::determine_final_result(env, &oracle_result, &community_consensus);

        // Set winning outcome
        MarketStateManager::set_winning_outcome(&mut market, final_result.clone(), None);
        MarketStateManager::update_market(env, market_id, &market);

        Ok(final_result)
    }
}

// ===== MARKET STATE LOGIC =====

pub struct MarketStateLogic;

impl MarketStateLogic {
    /// Validate allowed state transitions
    pub fn validate_state_transition(from: MarketState, to: MarketState) -> Result<(), Error> {
        use MarketState::*;
        let allowed = match from {
            Active => matches!(to, Ended | Cancelled | Closed | Disputed),
            Ended => matches!(to, Resolved | Disputed | Closed | Cancelled),
            Disputed => matches!(to, Resolved | Closed | Cancelled),
            Resolved => matches!(to, Closed),
            Closed => false,
            Cancelled => false,
        };
        if allowed {
            Ok(())
        } else {
            Err(Error::InvalidState)
        }
    }

    /// Check if a function is allowed in the given state
    pub fn check_function_access_for_state(function: &str, state: MarketState) -> Result<(), Error> {
        use MarketState::*;
        let allowed = match function {
            "vote" => matches!(state, Active),
            "dispute" => matches!(state, Ended),
            "resolve" => matches!(state, Ended | Disputed),
            "claim" => matches!(state, Resolved),
            "close" => matches!(state, Resolved | Cancelled | Closed),
            _ => true, // By default allow
        };
        if allowed {
            Ok(())
        } else {
            Err(Error::MarketClosed)
        }
    }

    /// Emit a state change event (placeholder: use env.events().publish)
    pub fn emit_state_change_event(env: &Env, market_id: &Symbol, old_state: MarketState, new_state: MarketState) {
        env.events().publish(("market_state_change", market_id), (old_state, new_state));
    }

    /// Validate that the market's state is consistent with its data
    pub fn validate_market_state_consistency(env: &Env, market: &Market) -> Result<(), Error> {
        use MarketState::*;
        let now = env.ledger().timestamp();
        match market.state {
            Active => {
                if market.end_time <= now {
                    return Err(Error::InvalidState);
                }
                if market.winning_outcome.is_some() {
                    return Err(Error::InvalidState);
                }
            }
            Ended => {
                if market.end_time > now {
                    return Err(Error::InvalidState);
                }
                if market.winning_outcome.is_some() {
                    return Err(Error::InvalidState);
                }
            }
            Disputed => {
                if market.dispute_stakes.is_empty() {
                    return Err(Error::InvalidState);
                }
            }
            Resolved => {
                if market.winning_outcome.is_none() {
                    return Err(Error::InvalidState);
                }
            }
            Closed | Cancelled => {}
        }
        Ok(())
    }

    /// Get the current state of a market
    pub fn get_market_state(env: &Env, market_id: &Symbol) -> Result<MarketState, Error> {
        let market = MarketStateManager::get_market(env, market_id)?;
        Ok(market.state)
    }

    /// Check if a market can transition to a target state
    pub fn can_transition_to_state(env: &Env, market_id: &Symbol, target_state: MarketState) -> Result<bool, Error> {
        let market = MarketStateManager::get_market(env, market_id)?;
        Ok(MarketStateLogic::validate_state_transition(market.state, target_state).is_ok())
    }
}

// ===== MODULE TESTS =====

#[cfg(test)]
mod tests {
    use super::*;
    use soroban_sdk::testutils::Address as _;

    #[test]
    fn test_market_validation() {
        let env = Env::default();

        // Test valid market params
        let valid_question = String::from_str(&env, "Test question?");
        let valid_outcomes = vec![
            &env,
            String::from_str(&env, "yes"),
            String::from_str(&env, "no"),
        ];

        assert!(MarketValidator::validate_market_params(
            &env,
            &valid_question,
            &valid_outcomes,
            30
        )
        .is_ok());

        // Test invalid question
        let invalid_question = String::from_str(&env, "");
        assert!(MarketValidator::validate_market_params(
            &env,
            &invalid_question,
            &valid_outcomes,
            30
        )
        .is_err());

        // Test invalid outcomes
        let invalid_outcomes = vec![&env, String::from_str(&env, "yes")];
        assert!(MarketValidator::validate_market_params(
            &env,
            &valid_question,
            &invalid_outcomes,
            30
        )
        .is_err());

        // Test invalid duration
        assert!(
            MarketValidator::validate_market_params(&env, &valid_question, &valid_outcomes, 0)
                .is_err()
        );
        assert!(MarketValidator::validate_market_params(
            &env,
            &valid_question,
            &valid_outcomes,
            400
        )
        .is_err());
    }

    #[test]
    fn test_market_utils() {
        let env = Env::default();

        // Test end time calculation
        let current_time = env.ledger().timestamp();
        let end_time = MarketUtils::calculate_end_time(&env, 30);
        assert_eq!(end_time, current_time + 30 * 24 * 60 * 60);

        // Test payout calculation
        let payout = MarketUtils::calculate_payout(1000, 5000, 10000, 2).unwrap();
        assert_eq!(payout, 1960); // (1000 * 98 / 100) * 10000 / 5000

        // Test payout with zero winning total
        assert!(MarketUtils::calculate_payout(1000, 0, 10000, 2).is_err());
    }

    #[test]
    fn test_market_analytics() {
        let env = Env::default();

        // Create a test market
        let market = Market::new(
            &env,
            Address::generate(&env),
            String::from_str(&env, "Test?"),
            vec![
                &env,
                String::from_str(&env, "yes"),
                String::from_str(&env, "no"),
            ],
            env.ledger().timestamp() + 86400,
            OracleConfig::new(
                OracleProvider::Pyth,
                String::from_str(&env, "BTC/USD"),
                25_000_00,
                String::from_str(&env, "gt"),
            ),
            MarketState::Active,
        );

        // Test market stats
        let stats = MarketAnalytics::get_market_stats(&market);
        assert_eq!(stats.total_votes, 0);
        assert_eq!(stats.total_staked, 0);

        // Test community consensus with no votes
        let consensus = MarketAnalytics::calculate_community_consensus(&market);
        assert_eq!(consensus.total_votes, 0);
        assert_eq!(consensus.percentage, 0);
    }
}<|MERGE_RESOLUTION|>--- conflicted
+++ resolved
@@ -41,26 +41,11 @@
         let end_time = MarketUtils::calculate_end_time(env, duration_days);
 
         // Create market instance
-<<<<<<< HEAD
         let market = Market::new(env, admin.clone(), question, outcomes, end_time, oracle_config, MarketState::Active);
         
         // Process market creation fee
         MarketUtils::process_creation_fee(env, &admin)?;
         
-=======
-        let market = Market::new(
-            env,
-            admin.clone(),
-            question,
-            outcomes,
-            end_time,
-            oracle_config,
-        );
-
-        // Market creation fee is now handled by the fees module
-        // FeeManager::process_creation_fee(env, &admin)?;
-
->>>>>>> e7384ca9
         // Store market
         env.storage().persistent().set(&market_id, &market);
 
