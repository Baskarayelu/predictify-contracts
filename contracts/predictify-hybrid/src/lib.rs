--- conflicted
+++ resolved
@@ -1,17 +1,6 @@
 #![no_std]
-<<<<<<< HEAD
-=======
-extern crate alloc;
-use soroban_sdk::{
-    contract, contractimpl, contracttype, panic_with_error, symbol_short, token, vec, Address, Env,
-    IntoVal, Map, String, Symbol, Vec,
-};
-use alloc::string::ToString;
-
-// Error management module
-pub mod errors;
-use errors::Error;
->>>>>>> e7384ca9
+
+
 
 // Module declarations
 mod errors;
@@ -21,7 +10,7 @@
 mod oracles;
 mod disputes;
 
-<<<<<<< HEAD
+
 // Re-export commonly used items
 pub use errors::Error;
 pub use types::*;
@@ -36,69 +25,16 @@
 
 // Import from disputes module
 use disputes::DisputeManager;
-=======
-// Oracle management module
-pub mod oracles;
-use oracles::{OracleFactory, OracleInstance, OracleInterface, OracleUtils};
-
-// Market management module
-pub mod markets;
-use markets::{MarketAnalytics, MarketCreator, MarketStateManager, MarketUtils, MarketValidator};
-
-// Voting management module
-pub mod voting;
-use voting::{VotingAnalytics, VotingManager, VotingUtils, VotingValidator};
-
-// Dispute management module
-pub mod disputes;
-use disputes::{DisputeAnalytics, DisputeManager, DisputeUtils, DisputeValidator};
-
-// Extension management module
-pub mod extensions;
-use extensions::{ExtensionManager, ExtensionUtils, ExtensionValidator};
-use types::ExtensionStats;
-
-// Fee management module
-pub mod fees;
-use fees::{FeeManager, FeeCalculator, FeeValidator, FeeUtils, FeeTracker, FeeConfigManager};
-use resolution::{OracleResolutionManager, MarketResolutionManager, MarketResolutionAnalytics, OracleResolutionAnalytics, ResolutionUtils};
-
-// Configuration management module
-pub mod config;
-use config::{ConfigManager, ConfigValidator, ConfigUtils, ContractConfig, Environment};
-
-// Utility functions module
-pub mod utils;
-use utils::{TimeUtils, StringUtils, NumericUtils, ValidationUtils, ConversionUtils, CommonUtils, TestingUtils};
-
-// Event system module
-pub mod events;
-use events::{EventEmitter, EventLogger, EventValidator, EventHelpers, EventTestingUtils, EventDocumentation};
-
-pub mod resolution;
-
-pub mod validation;
-use validation::{
-    ValidationError, ValidationResult, InputValidator, 
-    MarketValidator as ValidationMarketValidator, 
-    OracleValidator as ValidationOracleValidator,
-    FeeValidator as ValidationFeeValidator, 
-    VoteValidator as ValidationVoteValidator, 
-    DisputeValidator as ValidationDisputeValidator, 
-    ConfigValidator as ValidationConfigValidator, 
-    ComprehensiveValidator, ValidationErrorHandler, ValidationDocumentation,
-};
->>>>>>> e7384ca9
+
 
 #[contract]
 pub struct PredictifyHybrid;
 
-<<<<<<< HEAD
+
 const PERCENTAGE_DENOMINATOR: i128 = 100;
 const FEE_PERCENTAGE: i128 = 2; // 2% fee for the platform
 
-=======
->>>>>>> e7384ca9
+
 #[contractimpl]
 impl PredictifyHybrid {
     pub fn initialize(env: Env, admin: Address) {
@@ -132,29 +68,11 @@
             panic_with_error!(env, Error::Unauthorized);
         }
 
-<<<<<<< HEAD
+
         // Validate inputs
         if outcomes.len() < 2 {
             panic!("At least two outcomes are required");
-=======
-        // Use the markets module to create the market
-        match MarketCreator::create_market(
-            &env,
-            admin.clone(),
-            question,
-            outcomes,
-            duration_days,
-            oracle_config,
-        ) {
-            Ok(market_id) => {
-                // Process creation fee using the fee management system
-                match FeeManager::process_creation_fee(&env, &admin) {
-                    Ok(_) => market_id,
-                    Err(e) => panic_with_error!(env, e),
-                }
-            }
-            Err(e) => panic_with_error!(env, e),
->>>>>>> e7384ca9
+
         }
 
         if question.len() == 0 {
@@ -286,7 +204,7 @@
 
     // NEW: Collect platform fees
     pub fn collect_fees(env: Env, admin: Address, market_id: Symbol) {
-<<<<<<< HEAD
+
         admin.require_auth();
 
         let market: Market = env
@@ -309,11 +227,7 @@
         // Check if fees already collected
         if market.fee_collected {
             panic_with_error!(env, Error::AlreadyClaimed);
-=======
-        match FeeManager::collect_fees(&env, admin, market_id) {
-            Ok(_) => (), // Success
-            Err(e) => panic_with_error!(env, e),
->>>>>>> e7384ca9
+
         }
 
         // Calculate 2% fee
@@ -345,19 +259,10 @@
         }
     }
 
-<<<<<<< HEAD
         if admin != stored_admin {
             panic_with_error!(env, Error::Unauthorized);
         }
-=======
-    // Update fee configuration (admin only)
-    pub fn update_fee_config(env: Env, admin: Address, new_config: fees::FeeConfig) -> fees::FeeConfig {
-        match FeeManager::update_fee_config(&env, admin, new_config) {
-            Ok(config) => config,
-            Err(e) => panic_with_error!(env, e),
-        }
-    }
->>>>>>> e7384ca9
+
 
     // Get current fee configuration
     pub fn get_fee_config(env: Env) -> fees::FeeConfig {
@@ -367,20 +272,12 @@
         }
     }
 
-<<<<<<< HEAD
+
         // Validate outcome
         if !market.outcomes.contains(&outcome) {
             panic_with_error!(env, Error::InvalidOutcome);
         }
-=======
-    // Validate market fees
-    pub fn validate_market_fees(env: Env, market_id: Symbol) -> fees::FeeValidationResult {
-        match FeeManager::validate_market_fees(&env, &market_id) {
-            Ok(result) => result,
-            Err(e) => panic_with_error!(env, e),
-        }
-    }
->>>>>>> e7384ca9
+
 
     // Finalize market after disputes
     pub fn finalize_market(env: Env, admin: Address, market_id: Symbol, outcome: String) {
@@ -445,7 +342,7 @@
 
     // Fetch oracle result to determine market outcome
     pub fn fetch_oracle_result(env: Env, market_id: Symbol, oracle_contract: Address) -> String {
-<<<<<<< HEAD
+
         // Get the market from storage
         let mut market: Market = env
             .storage()
@@ -518,12 +415,7 @@
 
         // Return the outcome
         outcome
-=======
-        match resolution::OracleResolutionManager::fetch_oracle_result(&env, &market_id, &oracle_contract) {
-            Ok(resolution) => resolution.oracle_result,
-            Err(e) => panic_with_error!(env, e),
-        }
->>>>>>> e7384ca9
+
     }
 
     // Allows users to dispute the market result by staking tokens
@@ -588,7 +480,7 @@
 
     // Resolves a market by combining oracle results and community votes
     pub fn resolve_market(env: Env, market_id: Symbol) -> String {
-<<<<<<< HEAD
+
         // Get the market from storage
         let mut market: Market = env
             .storage()
@@ -602,29 +494,7 @@
         let current_time = env.ledger().timestamp();
         if current_time < market.end_time {
             panic_with_error!(env, Error::MarketClosed);
-=======
-        match resolution::MarketResolutionManager::resolve_market(&env, &market_id) {
-            Ok(resolution) => resolution.final_outcome,
-            Err(e) => panic_with_error!(env, e),
-        }
-    }
-
-    // Resolve a dispute and determine final market outcome
-    pub fn resolve_dispute(env: Env, admin: Address, market_id: Symbol) -> String {
-        match DisputeManager::resolve_dispute(&env, market_id, admin) {
-            Ok(resolution) => resolution.final_outcome,
-            Err(e) => panic_with_error!(env, e),
-        }
-    }
-
-    // ===== RESOLUTION SYSTEM METHODS =====
-
-    // Get oracle resolution for a market
-    pub fn get_oracle_resolution(env: Env, market_id: Symbol) -> Option<resolution::OracleResolution> {
-        match OracleResolutionManager::get_oracle_resolution(&env, &market_id) {
-            Ok(resolution) => resolution,
-            Err(_) => None,
->>>>>>> e7384ca9
+
         }
     }
 
@@ -644,7 +514,7 @@
         }
     }
 
-<<<<<<< HEAD
+
         // Retrieve the oracle result (or fail if unavailable)
         let oracle_result = match &market.oracle_result {
             Some(result) => result.clone(),
@@ -726,62 +596,7 @@
 
         // Update the market in storage
         env.storage().persistent().set(&market_id, &market);
-=======
-    // Get oracle statistics
-    pub fn get_oracle_stats(env: Env) -> resolution::OracleStats {
-        match resolution::OracleResolutionAnalytics::get_oracle_stats(&env) {
-            Ok(stats) => stats,
-            Err(_) => resolution::OracleStats::default(),
-        }
-    }
-
-    // Validate resolution for a market
-    pub fn validate_resolution(env: Env, market_id: Symbol) -> resolution::ResolutionValidation {
-        let mut validation = resolution::ResolutionValidation {
-            is_valid: true,
-            errors: vec![&env],
-            warnings: vec![&env],
-            recommendations: vec![&env],
-        };
-
-        // Get market
-        let market = match MarketStateManager::get_market(&env, &market_id) {
-            Ok(market) => market,
-            Err(_) => {
-                validation.is_valid = false;
-                validation.errors.push_back(String::from_str(&env, "Market not found"));
-                return validation;
-            }
-        };
-
-        // Check resolution state
-        let state = resolution::ResolutionUtils::get_resolution_state(&env, &market);
-        let (eligible, reason) = resolution::ResolutionUtils::get_resolution_eligibility(&env, &market);
-
-        if !eligible {
-            validation.is_valid = false;
-            validation.errors.push_back(reason);
-        }
-
-        // Add recommendations based on state
-        match state {
-            resolution::ResolutionState::Active => {
-                validation.recommendations.push_back(String::from_str(&env, "Market is active, wait for end time"));
-            }
-            resolution::ResolutionState::OracleResolved => {
-                validation.recommendations.push_back(String::from_str(&env, "Oracle resolved, ready for market resolution"));
-            }
-            resolution::ResolutionState::MarketResolved => {
-                validation.recommendations.push_back(String::from_str(&env, "Market already resolved"));
-            }
-            resolution::ResolutionState::Disputed => {
-                validation.recommendations.push_back(String::from_str(&env, "Resolution disputed, consider admin override"));
-            }
-            resolution::ResolutionState::Finalized => {
-                validation.recommendations.push_back(String::from_str(&env, "Resolution finalized"));
-            }
-        }
->>>>>>> e7384ca9
+
 
         validation
     }
@@ -875,7 +690,7 @@
         threshold: i128,
         comparison: String,
     ) -> Symbol {
-<<<<<<< HEAD
+
         // Create Reflector oracle configuration
         let oracle_config = OracleConfig {
             provider: OracleProvider::Reflector,
@@ -886,21 +701,7 @@
 
         // Call the main create_market function
         Self::create_market(env, admin, question, outcomes, duration_days, oracle_config)
-=======
-        match MarketCreator::create_reflector_market(
-            &env,
-            admin,
-            question,
-            outcomes,
-            duration_days,
-            asset_symbol,
-            threshold,
-            comparison,
-        ) {
-            Ok(market_id) => market_id,
-            Err(e) => panic_with_error!(env, e),
-        }
->>>>>>> e7384ca9
+
     }
 
     // Helper function to create a market with Pyth oracle
@@ -914,7 +715,7 @@
         threshold: i128,
         comparison: String,
     ) -> Symbol {
-<<<<<<< HEAD
+
         // Create Pyth oracle configuration
         let oracle_config = OracleConfig {
             provider: OracleProvider::Pyth,
@@ -925,21 +726,7 @@
 
         // Call the main create_market function
         Self::create_market(env, admin, question, outcomes, duration_days, oracle_config)
-=======
-        match MarketCreator::create_pyth_market(
-            &env,
-            admin,
-            question,
-            outcomes,
-            duration_days,
-            feed_id,
-            threshold,
-            comparison,
-        ) {
-            Ok(market_id) => market_id,
-            Err(e) => panic_with_error!(env, e),
-        }
->>>>>>> e7384ca9
+
     }
 
     // Helper function to create a market with Reflector oracle for specific assets
@@ -953,7 +740,7 @@
         threshold: i128,
         comparison: String,
     ) -> Symbol {
-<<<<<<< HEAD
+
         // Create Reflector oracle configuration
         let oracle_config = OracleConfig {
             provider: OracleProvider::Reflector,
@@ -964,21 +751,7 @@
 
         // Call the main create_market function
         Self::create_market(env, admin, question, outcomes, duration_days, oracle_config)
-=======
-        match MarketCreator::create_reflector_asset_market(
-            &env,
-            admin,
-            question,
-            outcomes,
-            duration_days,
-            asset_symbol,
-            threshold,
-            comparison,
-        ) {
-            Ok(market_id) => market_id,
-            Err(e) => panic_with_error!(env, e),
-        }
->>>>>>> e7384ca9
+
     }
 
     // ===== MARKET EXTENSION FUNCTIONS =====
