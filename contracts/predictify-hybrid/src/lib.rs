#![no_std]

extern crate alloc;
extern crate wee_alloc;

#[global_allocator]
static ALLOC: wee_alloc::WeeAlloc = wee_alloc::WeeAlloc::INIT;

// Module declarations - all modules enabled
mod admin;
mod audit;
mod batch_operations;
mod circuit_breaker;
mod config;
mod disputes;
mod errors;
mod events;
mod extensions;
mod fees;
mod governance;
mod markets;
mod oracles;
mod resolution;
mod reentrancy_guard;
mod storage;
mod types;
mod utils;
mod validation;
mod validation_tests;
mod voting;

#[cfg(test)]
mod audit_tests;

#[cfg(test)]
mod circuit_breaker_tests;

#[cfg(test)]
mod batch_operations_tests;

#[cfg(test)]
mod integration_test;

// Re-export commonly used items
use admin::AdminInitializer;
pub use errors::Error;
pub use types::*;

use alloc::format;
use soroban_sdk::{
    contract, contractimpl, panic_with_error, Address, Env, Map, String, Symbol, Vec,
};
use crate::reentrancy_guard::ReentrancyGuard;
use crate::config::{ConfigManager, ContractConfig, ConfigChanges, MarketLimits, ConfigUpdateRecord};


#[contract]
pub struct PredictifyHybrid;

const PERCENTAGE_DENOMINATOR: i128 = 100;
const FEE_PERCENTAGE: i128 = 2; // 2% fee for the platform

#[contractimpl]
impl PredictifyHybrid {
    /// Initializes the Predictify Hybrid smart contract with an administrator.
    ///
    /// This function must be called once after contract deployment to set up the initial
    /// administrative configuration. It establishes the contract admin who will have
    /// privileges to create markets and perform administrative functions.
    ///
    /// # Parameters
    ///
    /// * `env` - The Soroban environment for blockchain operations
    /// * `admin` - The address that will be granted administrative privileges
    ///
    /// # Panics
    ///
    /// This function will panic if:
    /// - The contract has already been initialized
    /// - The admin address is invalid
    /// - Storage operations fail
    ///
    /// # Example
    ///
    /// ```rust
    /// # use soroban_sdk::{Env, Address};
    /// # use predictify_hybrid::PredictifyHybrid;
    /// # let env = Env::default();
    /// # let admin_address = Address::generate(&env);
    ///
    /// // Initialize the contract with an admin
    /// PredictifyHybrid::initialize(env.clone(), admin_address);
    /// ```
    ///
    /// # Security
    ///
    /// The admin address should be carefully chosen as it will have significant
    /// control over the contract's operation, including market creation and resolution.
    pub fn initialize(env: Env, admin: Address) {
        match AdminInitializer::initialize(&env, &admin) {
            Ok(_) => (), // Success
            Err(e) => panic_with_error!(env, e),
        }
    }

    /// Creates a new prediction market with specified parameters and oracle configuration.
    ///
    /// This function allows authorized administrators to create prediction markets
    /// with custom questions, possible outcomes, duration, and oracle integration.
    /// Each market gets a unique identifier and is stored in persistent contract storage.
    ///
    /// # Parameters
    ///
    /// * `env` - The Soroban environment for blockchain operations
    /// * `admin` - The administrator address creating the market (must be authorized)
    /// * `question` - The prediction question (must be non-empty)
    /// * `outcomes` - Vector of possible outcomes (minimum 2 required, all non-empty)
    /// * `duration_days` - Market duration in days (must be between 1-365 days)
    /// * `oracle_config` - Configuration for oracle integration (Reflector, Pyth, etc.)
    ///
    /// # Returns
    ///
    /// Returns a unique `Symbol` that serves as the market identifier for all future operations.
    ///
    /// # Panics
    ///
    /// This function will panic with specific errors if:
    /// - `Error::Unauthorized` - Caller is not the contract admin
    /// - `Error::InvalidQuestion` - Question is empty
    /// - `Error::InvalidOutcomes` - Less than 2 outcomes or any outcome is empty
    /// - Storage operations fail
    ///
    /// # Example
    ///
    /// ```rust
    /// # use soroban_sdk::{Env, Address, String, Vec};
    /// # use predictify_hybrid::{PredictifyHybrid, OracleConfig, OracleType};
    /// # let env = Env::default();
    /// # let admin = Address::generate(&env);
    ///
    /// let question = String::from_str(&env, "Will Bitcoin reach $100,000 by 2024?");
    /// let outcomes = vec![
    ///     String::from_str(&env, "Yes"),
    ///     String::from_str(&env, "No")
    /// ];
    /// let oracle_config = OracleConfig {
    ///     oracle_type: OracleType::Reflector,
    ///     oracle_contract: Address::generate(&env),
    ///     asset_code: Some(String::from_str(&env, "BTC")),
    ///     threshold_value: Some(100000),
    /// };
    ///
    /// let market_id = PredictifyHybrid::create_market(
    ///     env.clone(),
    ///     admin,
    ///     question,
    ///     outcomes,
    ///     30, // 30 days duration
    ///     oracle_config
    /// );
    /// ```
    ///
    /// # Market State
    ///
    /// New markets are created in `MarketState::Active` state, allowing immediate voting.
    /// The market will automatically transition to `MarketState::Ended` when the duration expires.
    pub fn create_market(
        env: Env,
        admin: Address,
        question: String,
        outcomes: Vec<String>,
        duration_days: u32,
        oracle_config: OracleConfig,
    ) -> Symbol {
        // Authenticate that the caller is the admin
        admin.require_auth();

        // Verify the caller is an admin
        let stored_admin: Address = env
            .storage()
            .persistent()
            .get(&Symbol::new(&env, "Admin"))
            .unwrap_or_else(|| {
                panic!("Admin not set");
            });

        if admin != stored_admin {
            panic_with_error!(env, Error::Unauthorized);
        }

        // Validate inputs
        if outcomes.len() < 2 {
            panic_with_error!(env, Error::InvalidOutcomes);
        }

        if question.len() == 0 {
            panic_with_error!(env, Error::InvalidQuestion);
        }

        // Generate a unique market ID
        let counter_key = Symbol::new(&env, "MarketCounter");
        let counter: u32 = env.storage().persistent().get(&counter_key).unwrap_or(0);
        let new_counter = counter + 1;
        env.storage().persistent().set(&counter_key, &new_counter);

        let market_id = Symbol::new(&env, &format!("market_{}", new_counter));

        // Calculate end time
        let seconds_per_day: u64 = 24 * 60 * 60;
        let duration_seconds: u64 = (duration_days as u64) * seconds_per_day;
        let end_time: u64 = env.ledger().timestamp() + duration_seconds;

        // Create a new market
        let market = Market {
            admin: admin.clone(),
            question,
            outcomes,
            end_time,
            oracle_config,
            oracle_result: None,
            votes: Map::new(&env),
            total_staked: 0,
            dispute_stakes: Map::new(&env),
            stakes: Map::new(&env),
            claimed: Map::new(&env),
            winning_outcome: None,
            fee_collected: false,
            state: MarketState::Active,
            total_extension_days: 0,
            max_extension_days: 30,
            extension_history: Vec::new(&env),
        };

        // Store the market
        env.storage().persistent().set(&market_id, &market);

        market_id
    }

    /// Allows users to vote on a market outcome by staking tokens.
    ///
    /// This function enables users to participate in prediction markets by voting
    /// for their predicted outcome and staking tokens to back their prediction.
    /// Users can only vote once per market, and votes cannot be changed after submission.
    ///
    /// # Parameters
    ///
    /// * `env` - The Soroban environment for blockchain operations
    /// * `user` - The address of the user casting the vote (must be authenticated)
    /// * `market_id` - Unique identifier of the market to vote on
    /// * `outcome` - The outcome the user is voting for (must match a market outcome)
    /// * `stake` - Amount of tokens to stake on this prediction (in base token units)
    ///
    /// # Panics
    ///
    /// This function will panic with specific errors if:
    /// - `Error::MarketNotFound` - Market with given ID doesn't exist
    /// - `Error::MarketClosed` - Market voting period has ended
    /// - `Error::InvalidOutcome` - Outcome doesn't match any market outcomes
    /// - `Error::AlreadyVoted` - User has already voted on this market
    ///
    /// # Example
    ///
    /// ```rust
    /// # use soroban_sdk::{Env, Address, String, Symbol};
    /// # use predictify_hybrid::PredictifyHybrid;
    /// # let env = Env::default();
    /// # let user = Address::generate(&env);
    /// # let market_id = Symbol::new(&env, "market_1");
    ///
    /// // Vote "Yes" with 1000 token units stake
    /// PredictifyHybrid::vote(
    ///     env.clone(),
    ///     user,
    ///     market_id,
    ///     String::from_str(&env, "Yes"),
    ///     1000
    /// );
    /// ```
    ///
    /// # Token Staking
    ///
    /// The stake amount represents the user's confidence in their prediction.
    /// Higher stakes increase potential rewards but also increase risk.
    /// Stakes are locked until market resolution and cannot be withdrawn early.
    ///
    /// # Market State Requirements
    ///
    /// - Market must be in `Active` state
    /// - Current time must be before market end time
    /// - Market must not be cancelled or resolved
    pub fn vote(env: Env, user: Address, market_id: Symbol, outcome: String, stake: i128) {
        if let Err(e) = ReentrancyGuard::check_reentrancy_state(&env) {
            panic_with_error!(env, e);
        }
        user.require_auth();

        let mut market: Market = env
            .storage()
            .persistent()
            .get(&market_id)
            .unwrap_or_else(|| {
                panic_with_error!(env, Error::MarketNotFound);
            });

        // Check if the market is still active
        if env.ledger().timestamp() >= market.end_time {
            panic_with_error!(env, Error::MarketClosed);
        }

        // Validate outcome
        let outcome_exists = market.outcomes.iter().any(|o| o == outcome);
        if !outcome_exists {
            panic_with_error!(env, Error::InvalidOutcome);
        }

        // Check if user already voted
        if market.votes.get(user.clone()).is_some() {
            panic_with_error!(env, Error::AlreadyVoted);
        }

        // Store the vote and stake
        market.votes.set(user.clone(), outcome);
        market.stakes.set(user.clone(), stake);
        market.total_staked += stake;

        env.storage().persistent().set(&market_id, &market);
    }

    /// Allows users to claim their winnings from resolved prediction markets.
    ///
    /// This function enables users who voted for the winning outcome to claim
    /// their proportional share of the total market pool, minus platform fees.
    /// Users can only claim once per market, and only after the market is resolved.
    ///
    /// # Parameters
    ///
    /// * `env` - The Soroban environment for blockchain operations
    /// * `user` - The address of the user claiming winnings (must be authenticated)
    /// * `market_id` - Unique identifier of the resolved market
    ///
    /// # Panics
    ///
    /// This function will panic with specific errors if:
    /// - `Error::MarketNotFound` - Market with given ID doesn't exist
    /// - `Error::AlreadyClaimed` - User has already claimed winnings from this market
    /// - `Error::MarketNotResolved` - Market hasn't been resolved yet
    /// - `Error::NothingToClaim` - User didn't vote or voted for losing outcome
    ///
    /// # Example
    ///
    /// ```rust
    /// # use soroban_sdk::{Env, Address, Symbol};
    /// # use predictify_hybrid::PredictifyHybrid;
    /// # let env = Env::default();
    /// # let user = Address::generate(&env);
    /// # let market_id = Symbol::new(&env, "resolved_market");
    ///
    /// // Claim winnings from a resolved market
    /// PredictifyHybrid::claim_winnings(
    ///     env.clone(),
    ///     user,
    ///     market_id
    /// );
    /// ```
    ///
    /// # Payout Calculation
    ///
    /// Winnings are calculated using the formula:
    /// ```text
    /// user_payout = (user_stake * (100 - fee_percentage) / 100) * total_pool / winning_total
    /// ```
    ///
    /// Where:
    /// - `user_stake` - Amount the user staked on the winning outcome
    /// - `fee_percentage` - Platform fee (currently 2%)
    /// - `total_pool` - Sum of all stakes in the market
    /// - `winning_total` - Sum of stakes on the winning outcome
    ///
    /// # Market State Requirements
    ///
    /// - Market must be in `Resolved` state with a winning outcome set
    /// - User must have voted for the winning outcome
    /// - User must not have previously claimed winnings
    pub fn claim_winnings(env: Env, user: Address, market_id: Symbol) {
        if let Err(e) = ReentrancyGuard::check_reentrancy_state(&env) {
            panic_with_error!(env, e);
        }
        user.require_auth();

        let mut market: Market = env
            .storage()
            .persistent()
            .get(&market_id)
            .unwrap_or_else(|| {
                panic_with_error!(env, Error::MarketNotFound);
            });

        // Check if user has claimed already
        if market.claimed.get(user.clone()).unwrap_or(false) {
            panic_with_error!(env, Error::AlreadyClaimed);
        }

        // Check if market is resolved
        let winning_outcome = match &market.winning_outcome {
            Some(outcome) => outcome,
            None => panic_with_error!(env, Error::MarketNotResolved),
        };

        // Get user's vote
        let user_outcome = market
            .votes
            .get(user.clone())
            .unwrap_or_else(|| panic_with_error!(env, Error::NothingToClaim));

        let user_stake = market.stakes.get(user.clone()).unwrap_or(0);

        // Calculate payout if user won
        if &user_outcome == winning_outcome {
            // Calculate total winning stakes
            let mut winning_total = 0;
            for (voter, outcome) in market.votes.iter() {
                if &outcome == winning_outcome {
                    winning_total += market.stakes.get(voter.clone()).unwrap_or(0);
                }
            }

            if winning_total > 0 {
                // Use dynamic platform fee percentage from configuration
                let cfg = match ConfigManager::get_config(&env) {
                    Ok(c) => c,
                    Err(_) => panic_with_error!(env, Error::ConfigurationNotFound),
                };
                let fee_percent = cfg.fees.platform_fee_percentage;
                let user_share = (user_stake
                    * (PERCENTAGE_DENOMINATOR - fee_percent))
                    / PERCENTAGE_DENOMINATOR;
                let total_pool = market.total_staked;
                let _payout = (user_share * total_pool) / winning_total;

                // In a real implementation, transfer tokens here
                // For now, we just mark as claimed
            }
        }

        // Mark as claimed
        market.claimed.set(user.clone(), true);
        env.storage().persistent().set(&market_id, &market);
    }

    /// Retrieves complete market information by market identifier.
    ///
    /// This function provides read-only access to all market data including
    /// configuration, current state, voting results, stakes, and resolution status.
    /// It's the primary way to query market information for display or analysis.
    ///
    /// # Parameters
    ///
    /// * `env` - The Soroban environment for blockchain operations
    /// * `market_id` - Unique identifier of the market to retrieve
    ///
    /// # Returns
    ///
    /// Returns `Some(Market)` if the market exists, `None` if not found.
    /// The `Market` struct contains:
    /// - Basic info: admin, question, outcomes, end_time
    /// - Oracle configuration and results
    /// - Voting data: votes, stakes, total_staked
    /// - Resolution data: winning_outcome, claimed status
    /// - State information: current state, extensions, fee collection
    ///
    /// # Example
    ///
    /// ```rust
    /// # use soroban_sdk::{Env, Symbol};
    /// # use predictify_hybrid::PredictifyHybrid;
    /// # let env = Env::default();
    /// # let market_id = Symbol::new(&env, "market_1");
    ///
    /// match PredictifyHybrid::get_market(env.clone(), market_id) {
    ///     Some(market) => {
    ///         // Market found - access market data
    ///         let question = market.question;
    ///         let state = market.state;
    ///         let total_staked = market.total_staked;
    ///     },
    ///     None => {
    ///         // Market not found
    ///     }
    /// }
    /// ```
    ///
    /// # Use Cases
    ///
    /// - **UI Display**: Show market details, voting status, and results
    /// - **Analytics**: Calculate market statistics and user positions
    /// - **Validation**: Check market state before performing operations
    /// - **Monitoring**: Track market progress and resolution status
    ///
    /// # Performance
    ///
    /// This is a read-only operation that doesn't modify contract state.
    /// It retrieves data from persistent storage with minimal computational overhead.
    pub fn get_market(env: Env, market_id: Symbol) -> Option<Market> {
        env.storage().persistent().get(&market_id)
    }

    /// Manually resolves a prediction market by setting the winning outcome (admin only).
    ///
    /// This function allows contract administrators to manually resolve markets
    /// when automatic oracle resolution is not available or needs override.
    /// It's typically used for markets with subjective outcomes or when oracle
    /// data is unavailable or disputed.
    ///
    /// # Parameters
    ///
    /// * `env` - The Soroban environment for blockchain operations
    /// * `admin` - The administrator address performing the resolution (must be authorized)
    /// * `market_id` - Unique identifier of the market to resolve
    /// * `winning_outcome` - The outcome to be declared as the winner
    ///
    /// # Panics
    ///
    /// This function will panic with specific errors if:
    /// - `Error::Unauthorized` - Caller is not the contract admin
    /// - `Error::MarketNotFound` - Market with given ID doesn't exist
    /// - `Error::MarketClosed` - Market hasn't reached its end time yet
    /// - `Error::InvalidOutcome` - Winning outcome doesn't match any market outcomes
    ///
    /// # Example
    ///
    /// ```rust
    /// # use soroban_sdk::{Env, Address, String, Symbol};
    /// # use predictify_hybrid::PredictifyHybrid;
    /// # let env = Env::default();
    /// # let admin = Address::generate(&env);
    /// # let market_id = Symbol::new(&env, "market_1");
    ///
    /// // Manually resolve market with "Yes" as winning outcome
    /// PredictifyHybrid::resolve_market_manual(
    ///     env.clone(),
    ///     admin,
    ///     market_id,
    ///     String::from_str(&env, "Yes")
    /// );
    /// ```
    ///
    /// # Resolution Process
    ///
    /// 1. **Authentication**: Verifies caller is the contract admin
    /// 2. **Market Validation**: Ensures market exists and has ended
    /// 3. **Outcome Validation**: Confirms winning outcome is valid
    /// 4. **State Update**: Sets winning outcome and updates market state
    ///
    /// # Use Cases
    ///
    /// - **Subjective Markets**: Markets requiring human judgment
    /// - **Oracle Failures**: When automated oracles are unavailable
    /// - **Dispute Resolution**: Override disputed automatic resolutions
    /// - **Emergency Resolution**: Resolve markets in exceptional circumstances
    ///
    /// # Security
    ///
    /// This function requires admin privileges and should be used carefully.
    /// Manual resolutions should be transparent and follow established governance procedures.
    pub fn resolve_market_manual(
        env: Env,
        admin: Address,
        market_id: Symbol,
        winning_outcome: String,
    ) {
        if let Err(e) = ReentrancyGuard::check_reentrancy_state(&env) {
            panic_with_error!(env, e);
        }
        admin.require_auth();

        // Verify admin
        let stored_admin: Address = env
            .storage()
            .persistent()
            .get(&Symbol::new(&env, "Admin"))
            .unwrap_or_else(|| {
                panic_with_error!(env, Error::Unauthorized);
            });

        if admin != stored_admin {
            panic_with_error!(env, Error::Unauthorized);
        }

        let mut market: Market = env
            .storage()
            .persistent()
            .get(&market_id)
            .unwrap_or_else(|| {
                panic_with_error!(env, Error::MarketNotFound);
            });

        // Check if market has ended
        if env.ledger().timestamp() < market.end_time {
            panic_with_error!(env, Error::MarketClosed);
        }

        // Validate winning outcome
        let outcome_exists = market.outcomes.iter().any(|o| o == winning_outcome);
        if !outcome_exists {
            panic_with_error!(env, Error::InvalidOutcome);
        }

        // Set winning outcome and update state
        market.winning_outcome = Some(winning_outcome);
        market.state = MarketState::Resolved;
        env.storage().persistent().set(&market_id, &market);
    }

    /// Fetches oracle result for a market from external oracle contracts.
    ///
    /// This function retrieves prediction results from configured oracle sources
    /// such as Reflector or Pyth networks. It's used to obtain objective data
    /// for market resolution when manual resolution is not appropriate.
    ///
    /// # Parameters
    ///
    /// * `env` - The Soroban environment for blockchain operations
    /// * `market_id` - Unique identifier of the market to fetch oracle data for
    /// * `oracle_contract` - Address of the oracle contract to query
    ///
    /// # Returns
    ///
    /// Returns `Result<String, Error>` where:
    /// - `Ok(String)` - The oracle result as a string representation
    /// - `Err(Error)` - Specific error if operation fails
    ///
    /// # Errors
    ///
    /// This function returns specific errors:
    /// - `Error::MarketNotFound` - Market with given ID doesn't exist
    /// - `Error::MarketAlreadyResolved` - Market already has oracle result set
    /// - `Error::MarketClosed` - Market hasn't reached its end time yet
    /// - Oracle-specific errors from the resolution module
    ///
    /// # Example
    ///
    /// ```rust
    /// # use soroban_sdk::{Env, Address, Symbol};
    /// # use predictify_hybrid::PredictifyHybrid;
    /// # let env = Env::default();
    /// # let market_id = Symbol::new(&env, "btc_market");
    /// # let oracle_address = Address::generate(&env);
    ///
    /// match PredictifyHybrid::fetch_oracle_result(
    ///     env.clone(),
    ///     market_id,
    ///     oracle_address
    /// ) {
    ///     Ok(result) => {
    ///         // Oracle result retrieved successfully
    ///         println!("Oracle result: {}", result);
    ///     },
    ///     Err(e) => {
    ///         // Handle error
    ///         println!("Failed to fetch oracle result: {:?}", e);
    ///     }
    /// }
    /// ```
    ///
    /// # Oracle Integration
    ///
    /// This function integrates with various oracle types:
    /// - **Reflector**: For asset price data and market conditions
    /// - **Pyth**: For high-frequency financial data feeds
    /// - **Custom Oracles**: For specialized data sources
    ///
    /// # Market State Requirements
    ///
    /// - Market must exist and be past its end time
    /// - Market must not already have an oracle result
    /// - Oracle contract must be accessible and responsive
    pub fn fetch_oracle_result(
        env: Env,
        market_id: Symbol,
        oracle_contract: Address,
    ) -> Result<String, Error> {
        // Get the market from storage
        let market = env
            .storage()
            .persistent()
            .get::<Symbol, Market>(&market_id)
            .ok_or(Error::MarketNotFound)?;

        // Validate market state
        if market.oracle_result.is_some() {
            return Err(Error::MarketAlreadyResolved);
        }

        // Check if market has ended
        let current_time = env.ledger().timestamp();
        if current_time < market.end_time {
            return Err(Error::MarketClosed);
        }

        // Guard external oracle invocation
        ReentrancyGuard::check_reentrancy_state(&env)?;
        ReentrancyGuard::before_external_call(&env)?;
        let result = resolution::OracleResolutionManager::fetch_oracle_result(
            &env, &market_id, &oracle_contract,
        );
        ReentrancyGuard::after_external_call(&env);

        result.map(|oracle_resolution| oracle_resolution.oracle_result)
    }

    /// Resolves a market automatically using oracle data and community consensus.
    ///
    /// This function implements the hybrid resolution algorithm that combines
    /// objective oracle data with community voting patterns to determine the
    /// final market outcome. It's the primary automated resolution mechanism.
    ///
    /// # Parameters
    ///
    /// * `env` - The Soroban environment for blockchain operations
    /// * `market_id` - Unique identifier of the market to resolve
    ///
    /// # Returns
    ///
    /// Returns `Result<(), Error>` where:
    /// - `Ok(())` - Market resolved successfully
    /// - `Err(Error)` - Specific error if resolution fails
    ///
    /// # Errors
    ///
    /// This function returns specific errors:
    /// - `Error::MarketNotFound` - Market with given ID doesn't exist
    /// - `Error::MarketNotEnded` - Market hasn't reached its end time
    /// - `Error::MarketAlreadyResolved` - Market is already resolved
    /// - `Error::InsufficientData` - Not enough data for resolution
    /// - Resolution-specific errors from the resolution module
    ///
    /// # Example
    ///
    /// ```rust
    /// # use soroban_sdk::{Env, Symbol};
    /// # use predictify_hybrid::PredictifyHybrid;
    /// # let env = Env::default();
    /// # let market_id = Symbol::new(&env, "ended_market");
    ///
    /// match PredictifyHybrid::resolve_market(env.clone(), market_id) {
    ///     Ok(()) => {
    ///         // Market resolved successfully
    ///         println!("Market resolved successfully");
    ///     },
    ///     Err(e) => {
    ///         // Handle resolution error
    ///         println!("Resolution failed: {:?}", e);
    ///     }
    /// }
    /// ```
    ///
    /// # Hybrid Resolution Algorithm
    ///
    /// The resolution process follows these steps:
    /// 1. **Data Collection**: Gather oracle data and community votes
    /// 2. **Consensus Analysis**: Analyze agreement between oracle and community
    /// 3. **Conflict Resolution**: Handle disagreements using weighted algorithms
    /// 4. **Final Determination**: Set winning outcome based on hybrid result
    /// 5. **State Update**: Update market state to resolved
    ///
    /// # Resolution Criteria
    ///
    /// - Market must be past its end time
    /// - Sufficient voting participation required
    /// - Oracle data must be available (if configured)
    /// - No active disputes that would prevent resolution
    ///
    /// # Post-Resolution
    ///
    /// After successful resolution:
    /// - Market state changes to `Resolved`
    /// - Winning outcome is set
    /// - Users can claim winnings
    /// - Market statistics are finalized
    pub fn resolve_market(env: Env, market_id: Symbol) -> Result<(), Error> {
        if let Err(e) = ReentrancyGuard::check_reentrancy_state(&env) {
            return Err(e);
        }
        // Use the resolution module to resolve the market
        let _resolution = resolution::MarketResolutionManager::resolve_market(&env, &market_id)?;
        Ok(())
    }

    /// Retrieves comprehensive analytics about market resolution performance.
    ///
    /// This function provides detailed statistics about how markets are being
    /// resolved across the platform, including success rates, resolution methods,
    /// oracle performance, and community consensus patterns.
    ///
    /// # Parameters
    ///
    /// * `env` - The Soroban environment for blockchain operations
    ///
    /// # Returns
    ///
    /// Returns `Result<ResolutionAnalytics, Error>` where:
    /// - `Ok(ResolutionAnalytics)` - Complete resolution analytics data
    /// - `Err(Error)` - Error if analytics calculation fails
    ///
    /// The `ResolutionAnalytics` struct contains:
    /// - Total markets resolved
    /// - Resolution method breakdown (manual vs automatic)
    /// - Oracle accuracy statistics
    /// - Community consensus metrics
    /// - Average resolution time
    /// - Dispute frequency and outcomes
    ///
    /// # Errors
    ///
    /// This function may return:
    /// - `Error::InsufficientData` - Not enough resolved markets for analytics
    /// - Storage access errors
    /// - Calculation errors from the analytics module
    ///
    /// # Example
    ///
    /// ```rust
    /// # use soroban_sdk::Env;
    /// # use predictify_hybrid::PredictifyHybrid;
    /// # let env = Env::default();
    ///
    /// match PredictifyHybrid::get_resolution_analytics(env.clone()) {
    ///     Ok(analytics) => {
    ///         // Access resolution statistics
    ///         let total_resolved = analytics.total_markets_resolved;
    ///         let oracle_accuracy = analytics.oracle_accuracy_rate;
    ///         let avg_resolution_time = analytics.average_resolution_time;
    ///         
    ///         println!("Resolved markets: {}", total_resolved);
    ///         println!("Oracle accuracy: {}%", oracle_accuracy);
    ///     },
    ///     Err(e) => {
    ///         println!("Analytics unavailable: {:?}", e);
    ///     }
    /// }
    /// ```
    ///
    /// # Use Cases
    ///
    /// - **Platform Monitoring**: Track overall resolution system health
    /// - **Oracle Evaluation**: Assess oracle performance and reliability
    /// - **Community Analysis**: Understand voting patterns and accuracy
    /// - **System Optimization**: Identify areas for improvement
    /// - **Governance Reporting**: Provide transparency to stakeholders
    ///
    /// # Analytics Metrics
    ///
    /// Key metrics included:
    /// - **Resolution Rate**: Percentage of markets successfully resolved
    /// - **Method Distribution**: Manual vs automatic resolution breakdown
    /// - **Accuracy Scores**: Oracle vs community prediction accuracy
    /// - **Time Metrics**: Average time from market end to resolution
    /// - **Dispute Analytics**: Frequency and resolution of disputes
    ///
    /// # Performance
    ///
    /// This function performs read-only analytics calculations and may take
    /// longer for platforms with many resolved markets. Results may be cached
    /// for performance optimization.
    pub fn get_resolution_analytics(env: Env) -> Result<resolution::ResolutionAnalytics, Error> {
        resolution::MarketResolutionAnalytics::calculate_resolution_analytics(&env)
    }

    /// Retrieves comprehensive analytics and statistics for a specific market.
    ///
    /// This function provides detailed statistical analysis of a market including
    /// participation metrics, voting patterns, stake distribution, and performance
    /// indicators. It's essential for market analysis and user interfaces.
    ///
    /// # Parameters
    ///
    /// * `env` - The Soroban environment for blockchain operations
    /// * `market_id` - Unique identifier of the market to analyze
    ///
    /// # Returns
    ///
    /// Returns `Result<MarketStats, Error>` where:
    /// - `Ok(MarketStats)` - Complete market statistics and analytics
    /// - `Err(Error)` - Error if market not found or analysis fails
    ///
    /// The `MarketStats` struct contains:
    /// - Participation metrics (total voters, total stake)
    /// - Outcome distribution (stakes per outcome)
    /// - Market activity timeline
    /// - Consensus and confidence indicators
    /// - Resolution status and results
    ///
    /// # Errors
    ///
    /// This function returns:
    /// - `Error::MarketNotFound` - Market with given ID doesn't exist
    /// - Calculation errors from the analytics module
    ///
    /// # Example
    ///
    /// ```rust
    /// # use soroban_sdk::{Env, Symbol};
    /// # use predictify_hybrid::PredictifyHybrid;
    /// # let env = Env::default();
    /// # let market_id = Symbol::new(&env, "market_1");
    ///
    /// match PredictifyHybrid::get_market_analytics(env.clone(), market_id) {
    ///     Ok(stats) => {
    ///         // Access market statistics
    ///         let total_participants = stats.total_participants;
    ///         let total_stake = stats.total_stake;
    ///         let leading_outcome = stats.leading_outcome;
    ///         
    ///         println!("Participants: {}", total_participants);
    ///         println!("Total stake: {}", total_stake);
    ///         println!("Leading outcome: {:?}", leading_outcome);
    ///     },
    ///     Err(e) => {
    ///         println!("Analytics unavailable: {:?}", e);
    ///     }
    /// }
    /// ```
    ///
    /// # Statistical Metrics
    ///
    /// Key analytics provided:
    /// - **Participation**: Number of unique voters and total stake
    /// - **Distribution**: Stake distribution across outcomes
    /// - **Confidence**: Market confidence indicators and consensus strength
    /// - **Activity**: Voting timeline and participation patterns
    /// - **Performance**: Market liquidity and engagement metrics
    ///
    /// # Use Cases
    ///
    /// - **UI Display**: Show market statistics to users
    /// - **Market Analysis**: Understand market dynamics and trends
    /// - **Risk Assessment**: Evaluate market confidence and volatility
    /// - **Performance Tracking**: Monitor market engagement over time
    /// - **Research**: Academic and commercial market research
    ///
    /// # Real-time Updates
    ///
    /// Statistics are calculated in real-time based on current market state.
    /// For active markets, analytics reflect the most current voting and staking data.
    /// For resolved markets, analytics include final resolution information.
    ///
    /// # Performance
    ///
    /// This function performs calculations on market data and may have
    /// computational overhead for markets with many participants. Consider
    /// caching results for frequently accessed markets.
    pub fn get_market_analytics(
        env: Env,
        market_id: Symbol,
    ) -> Result<markets::MarketStats, Error> {
        let market = env
            .storage()
            .persistent()
            .get::<Symbol, Market>(&market_id)
            .ok_or(Error::MarketNotFound)?;

        // Calculate market statistics
        let stats = markets::MarketAnalytics::get_market_stats(&market);

        Ok(stats)
    }

    /// Dispute a market resolution
    pub fn dispute_market(
        env: Env,
        user: Address,
        market_id: Symbol,
        stake: i128,
        reason: Option<String>,
    ) -> Result<(), Error> {
        if let Err(e) = ReentrancyGuard::check_reentrancy_state(&env) {
            return Err(e);
        }
        user.require_auth();
        disputes::DisputeManager::process_dispute(&env, user, market_id, stake, reason)
    }

    /// Vote on a dispute
    pub fn vote_on_dispute(
        env: Env,
        user: Address,
        market_id: Symbol,
        dispute_id: Symbol,
        vote: bool,
        stake: i128,
        reason: Option<String>,
    ) -> Result<(), Error> {
        if let Err(e) = ReentrancyGuard::check_reentrancy_state(&env) {
            return Err(e);
        }
        user.require_auth();
        disputes::DisputeManager::vote_on_dispute(
            &env, user, market_id, dispute_id, vote, stake, reason,
        )
    }

    /// Resolve a dispute (admin only)
    pub fn resolve_dispute(
        env: Env,
        admin: Address,
        market_id: Symbol,
    ) -> Result<disputes::DisputeResolution, Error> {
        if let Err(e) = ReentrancyGuard::check_reentrancy_state(&env) {
            return Err(e);
        }
        admin.require_auth();

        // Verify admin
        let stored_admin: Address = env
            .storage()
            .persistent()
            .get(&Symbol::new(&env, "Admin"))
            .unwrap_or_else(|| {
                panic_with_error!(env, Error::Unauthorized);
            });

        if admin != stored_admin {
            panic_with_error!(env, Error::Unauthorized);
        }

        disputes::DisputeManager::resolve_dispute(&env, market_id, admin)
    }

    /// Collect fees from a market (admin only)
    pub fn collect_fees(env: Env, admin: Address, market_id: Symbol) -> Result<i128, Error> {
        if let Err(e) = ReentrancyGuard::check_reentrancy_state(&env) {
            return Err(e);
        }
        admin.require_auth();

        // Verify admin
        let stored_admin: Address = env
            .storage()
            .persistent()
            .get(&Symbol::new(&env, "Admin"))
            .unwrap_or_else(|| {
                panic_with_error!(env, Error::Unauthorized);
            });

        if admin != stored_admin {
            panic_with_error!(env, Error::Unauthorized);
        }

        fees::FeeManager::collect_fees(&env, admin, market_id)
    }

    /// Extend market duration (admin only)
    pub fn extend_market(
        env: Env,
        admin: Address,
        market_id: Symbol,
        additional_days: u32,
        reason: String,
        fee_amount: i128,
    ) -> Result<(), Error> {
        if let Err(e) = ReentrancyGuard::check_reentrancy_state(&env) {
            return Err(e);
        }
        admin.require_auth();

        // Verify admin
        let stored_admin: Address = env
            .storage()
            .persistent()
            .get(&Symbol::new(&env, "Admin"))
            .unwrap_or_else(|| {
                panic_with_error!(env, Error::Unauthorized);
            });

        if admin != stored_admin {
            panic_with_error!(env, Error::Unauthorized);
        }

        extensions::ExtensionManager::extend_market_duration(
            &env,
            admin,
            market_id,
            additional_days,
            reason,
        )
    }

    // ===== STORAGE OPTIMIZATION FUNCTIONS =====

    /// Compress market data for storage optimization
    pub fn compress_market_data(
        env: Env,
        market_id: Symbol,
    ) -> Result<storage::CompressedMarket, Error> {
        let market = match markets::MarketStateManager::get_market(&env, &market_id) {
            Ok(m) => m,
            Err(e) => return Err(e),
        };

        storage::StorageOptimizer::compress_market_data(&env, &market)
    }

    /// Clean up old market data based on age and state
    pub fn cleanup_old_market_data(env: Env, market_id: Symbol) -> Result<bool, Error> {
        storage::StorageOptimizer::cleanup_old_market_data(&env, &market_id)
    }

    /// Migrate storage format from old to new format
    pub fn migrate_storage_format(
        env: Env,
        from_format: storage::StorageFormat,
        to_format: storage::StorageFormat,
    ) -> Result<storage::StorageMigration, Error> {
        storage::StorageOptimizer::migrate_storage_format(&env, from_format, to_format)
    }

    /// Monitor storage usage and return statistics
    pub fn monitor_storage_usage(env: Env) -> Result<storage::StorageUsageStats, Error> {
        storage::StorageOptimizer::monitor_storage_usage(&env)
    }

    /// Optimize storage layout for a specific market
    pub fn optimize_storage_layout(env: Env, market_id: Symbol) -> Result<bool, Error> {
        storage::StorageOptimizer::optimize_storage_layout(&env, &market_id)
    }

    /// Get storage usage statistics
    pub fn get_storage_usage_statistics(env: Env) -> Result<storage::StorageUsageStats, Error> {
        storage::StorageOptimizer::get_storage_usage_statistics(&env)
    }

    /// Validate storage integrity for a specific market
    pub fn validate_storage_integrity(
        env: Env,
        market_id: Symbol,
    ) -> Result<storage::StorageIntegrityResult, Error> {
        storage::StorageOptimizer::validate_storage_integrity(&env, &market_id)
    }

    /// Get storage configuration
    pub fn get_storage_config(env: Env) -> storage::StorageConfig {
        storage::StorageOptimizer::get_storage_config(&env)
    }

    /// Update storage configuration
    pub fn update_storage_config(env: Env, config: storage::StorageConfig) -> Result<(), Error> {
        storage::StorageOptimizer::update_storage_config(&env, &config)
    }

    /// Calculate storage cost for a market
    pub fn calculate_storage_cost(env: Env, market_id: Symbol) -> Result<u64, Error> {
        let market = match markets::MarketStateManager::get_market(&env, &market_id) {
            Ok(m) => m,
            Err(e) => return Err(e),
        };

        Ok(storage::StorageUtils::calculate_storage_cost(&market))
    }

    /// Get storage efficiency score for a market
    pub fn get_storage_efficiency_score(env: Env, market_id: Symbol) -> Result<u32, Error> {
        let market = match markets::MarketStateManager::get_market(&env, &market_id) {
            Ok(m) => m,
            Err(e) => return Err(e),
        };

        Ok(storage::StorageUtils::get_storage_efficiency_score(&market))
    }

    /// Get storage recommendations for a market
    pub fn get_storage_recommendations(env: Env, market_id: Symbol) -> Result<Vec<String>, Error> {
        let market = match markets::MarketStateManager::get_market(&env, &market_id) {
            Ok(m) => m,
            Err(e) => return Err(e),
        };

        Ok(storage::StorageUtils::get_storage_recommendations(&market))
    }
<<<<<<< HEAD

    // ===== AUDIT FUNCTIONS =====

    /// Initialize the audit system
    pub fn initialize_audit_system(env: Env) -> Result<(), Error> {
        audit::AuditManager::initialize(&env)
    }

    /// Create an audit checklist for a specific audit type
    pub fn create_audit_checklist(
        env: Env,
        audit_type: audit::AuditType,
        auditor: Address,
    ) -> Result<audit::AuditChecklist, Error> {
        audit::AuditManager::create_audit_checklist(&env, audit_type, auditor)
    }

    /// Get an existing audit checklist
    pub fn get_audit_checklist(
        env: Env,
        audit_type: audit::AuditType,
    ) -> Result<audit::AuditChecklist, Error> {
        audit::AuditManager::get_audit_checklist(&env, &audit_type)
    }

    /// Update an audit item in a checklist
    pub fn update_audit_item(
        env: Env,
        audit_type: audit::AuditType,
        item_id: String,
        status: audit::AuditStatus,
        notes: Option<String>,
        evidence: Option<String>,
    ) -> Result<(), Error> {
        audit::AuditManager::update_audit_item(&env, &audit_type, &item_id, status, notes, evidence)
    }

    /// Get audit status for all audit types
    pub fn get_audit_status(env: Env) -> Result<Map<String, String>, Error> {
        audit::AuditManager::get_audit_status(&env)
    }

    /// Validate audit completion for a checklist
    pub fn validate_audit_completion(
        env: Env,
        checklist: audit::AuditChecklist,
    ) -> Result<bool, Error> {
        audit::AuditManager::validate_audit_completion(&env, &checklist)
    }

    /// Get security audit checklist
    pub fn get_security_audit_checklist(env: Env) -> Result<Vec<audit::AuditItem>, Error> {
        audit::AuditManager::security_audit_checklist(&env)
    }

    /// Get code review audit checklist
    pub fn get_code_review_audit_checklist(env: Env) -> Result<Vec<audit::AuditItem>, Error> {
        audit::AuditManager::code_review_checklist(&env)
    }

    /// Get testing audit checklist
    pub fn get_testing_audit_checklist(env: Env) -> Result<Vec<audit::AuditItem>, Error> {
        audit::AuditManager::testing_audit_checklist(&env)
    }

    /// Get documentation audit checklist
    pub fn get_doc_audit_checklist(env: Env) -> Result<Vec<audit::AuditItem>, Error> {
        audit::AuditManager::documentation_audit_checklist(&env)
    }

    /// Get deployment audit checklist
    pub fn get_deployment_audit_checklist(env: Env) -> Result<Vec<audit::AuditItem>, Error> {
        audit::AuditManager::deployment_audit_checklist(&env)
    }

    /// Get comprehensive audit checklist (all types combined)
    pub fn get_comp_audit_checklist(env: Env) -> Result<Vec<audit::AuditItem>, Error> {
        audit::AuditManager::comprehensive_audit_checklist(&env)
    }

    /// Update audit configuration
    pub fn update_audit_config(env: Env, config: audit::AuditConfig) -> Result<(), Error> {
        audit::AuditManager::update_config(&env, &config)
    }

    /// Get audit configuration
    pub fn get_audit_config(env: Env) -> Result<audit::AuditConfig, Error> {
        audit::AuditManager::get_config(&env)
=======

    // ===== Configuration Entry Points =====

    /// Get the current contract configuration
    pub fn get_current_configuration(env: Env) -> Result<ContractConfig, Error> {
        ConfigManager::get_current_configuration(&env)
    }

    /// Get configuration update history
    pub fn get_configuration_history(
        env: Env,
    ) -> Result<Vec<ConfigUpdateRecord>, Error> {
        ConfigManager::get_configuration_history(&env)
    }

    /// Validate a set of configuration changes without persisting
    pub fn validate_configuration_changes(
        env: Env,
        changes: ConfigChanges,
    ) -> Result<(), Error> {
        ConfigManager::validate_configuration_changes(&env, &changes)
    }

    /// Update platform fee percentage (admin-only)
    pub fn update_fee_percentage(
        env: Env,
        admin: Address,
        new_fee: i128,
    ) -> Result<ContractConfig, Error> {
        ConfigManager::update_fee_percentage(&env, admin, new_fee)
    }

    /// Update base dispute threshold (admin-only)
    pub fn update_dispute_threshold(
        env: Env,
        admin: Address,
        new_threshold: i128,
    ) -> Result<ContractConfig, Error> {
        ConfigManager::update_dispute_threshold(&env, admin, new_threshold)
    }

    /// Update oracle timeout seconds (admin-only)
    pub fn update_oracle_timeout(
        env: Env,
        admin: Address,
        timeout_seconds: u32,
    ) -> Result<ContractConfig, Error> {
        ConfigManager::update_oracle_timeout(&env, admin, timeout_seconds)
    }

    /// Update market limits (admin-only)
    pub fn update_market_limits(
        env: Env,
        admin: Address,
        limits: MarketLimits,
    ) -> Result<ContractConfig, Error> {
        ConfigManager::update_market_limits(&env, admin, limits)
>>>>>>> 1b1c510f
    }
}

mod test;<|MERGE_RESOLUTION|>--- conflicted
+++ resolved
@@ -53,7 +53,6 @@
 use crate::reentrancy_guard::ReentrancyGuard;
 use crate::config::{ConfigManager, ContractConfig, ConfigChanges, MarketLimits, ConfigUpdateRecord};
 
-
 #[contract]
 pub struct PredictifyHybrid;
 
@@ -1177,7 +1176,6 @@
 
         Ok(storage::StorageUtils::get_storage_recommendations(&market))
     }
-<<<<<<< HEAD
 
     // ===== AUDIT FUNCTIONS =====
 
@@ -1266,7 +1264,7 @@
     /// Get audit configuration
     pub fn get_audit_config(env: Env) -> Result<audit::AuditConfig, Error> {
         audit::AuditManager::get_config(&env)
-=======
+    }
 
     // ===== Configuration Entry Points =====
 
@@ -1324,7 +1322,6 @@
         limits: MarketLimits,
     ) -> Result<ContractConfig, Error> {
         ConfigManager::update_market_limits(&env, admin, limits)
->>>>>>> 1b1c510f
     }
 }
 
