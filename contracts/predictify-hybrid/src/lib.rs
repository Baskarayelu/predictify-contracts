#![no_std]

extern crate alloc;
extern crate wee_alloc;

#[global_allocator]
static ALLOC: wee_alloc::WeeAlloc = wee_alloc::WeeAlloc::INIT;

// Module declarations - all modules enabled
mod admin;
mod audit;
mod batch_operations;
mod circuit_breaker;
mod config;
mod disputes;
mod edge_cases;
mod errors;
mod events;
mod extensions;
mod fees;
mod governance;
mod markets;
mod monitoring;
mod oracles;
mod reentrancy_guard;
mod resolution;
mod storage;
mod types;
mod utils;
mod validation;
mod validation_tests;
mod versioning;
mod voting;

#[cfg(test)]
mod audit_tests;

#[cfg(test)]
mod circuit_breaker_tests;

#[cfg(test)]
mod batch_operations_tests;

#[cfg(test)]
mod integration_test;

#[cfg(test)]
mod property_based_tests;

// Re-export commonly used items
use admin::AdminInitializer;
pub use errors::Error;
pub use types::*;

use crate::config::{
    ConfigChanges, ConfigManager, ConfigUpdateRecord, ContractConfig, MarketLimits,
};
use crate::reentrancy_guard::ReentrancyGuard;
use alloc::format;
use soroban_sdk::{
    contract, contractimpl, panic_with_error, Address, Env, Map, String, Symbol, Vec,
};

#[contract]
pub struct PredictifyHybrid;

const PERCENTAGE_DENOMINATOR: i128 = 100;
const FEE_PERCENTAGE: i128 = 2; // 2% fee for the platform

#[contractimpl]
impl PredictifyHybrid {
    /// Initializes the Predictify Hybrid smart contract with an administrator.
    ///
    /// This function must be called once after contract deployment to set up the initial
    /// administrative configuration. It establishes the contract admin who will have
    /// privileges to create markets and perform administrative functions.
    ///
    /// # Parameters
    ///
    /// * `env` - The Soroban environment for blockchain operations
    /// * `admin` - The address that will be granted administrative privileges
    ///
    /// # Panics
    ///
    /// This function will panic if:
    /// - The contract has already been initialized
    /// - The admin address is invalid
    /// - Storage operations fail
    ///
    /// # Example
    ///
    /// ```rust
    /// # use soroban_sdk::{Env, Address};
    /// # use predictify_hybrid::PredictifyHybrid;
    /// # let env = Env::default();
    /// # let admin_address = Address::generate(&env);
    ///
    /// // Initialize the contract with an admin
    /// PredictifyHybrid::initialize(env.clone(), admin_address);
    /// ```
    ///
    /// # Security
    ///
    /// The admin address should be carefully chosen as it will have significant
    /// control over the contract's operation, including market creation and resolution.
    pub fn initialize(env: Env, admin: Address) {
        match AdminInitializer::initialize(&env, &admin) {
            Ok(_) => (), // Success
            Err(e) => panic_with_error!(env, e),
        }
    }

    /// Creates a new prediction market with specified parameters and oracle configuration.
    ///
    /// This function allows authorized administrators to create prediction markets
    /// with custom questions, possible outcomes, duration, and oracle integration.
    /// Each market gets a unique identifier and is stored in persistent contract storage.
    ///
    /// # Parameters
    ///
    /// * `env` - The Soroban environment for blockchain operations
    /// * `admin` - The administrator address creating the market (must be authorized)
    /// * `question` - The prediction question (must be non-empty)
    /// * `outcomes` - Vector of possible outcomes (minimum 2 required, all non-empty)
    /// * `duration_days` - Market duration in days (must be between 1-365 days)
    /// * `oracle_config` - Configuration for oracle integration (Reflector, Pyth, etc.)
    ///
    /// # Returns
    ///
    /// Returns a unique `Symbol` that serves as the market identifier for all future operations.
    ///
    /// # Panics
    ///
    /// This function will panic with specific errors if:
    /// - `Error::Unauthorized` - Caller is not the contract admin
    /// - `Error::InvalidQuestion` - Question is empty
    /// - `Error::InvalidOutcomes` - Less than 2 outcomes or any outcome is empty
    /// - Storage operations fail
    ///
    /// # Example
    ///
    /// ```rust
    /// # use soroban_sdk::{Env, Address, String, Vec};
    /// # use predictify_hybrid::{PredictifyHybrid, OracleConfig, OracleType};
    /// # let env = Env::default();
    /// # let admin = Address::generate(&env);
    ///
    /// let question = String::from_str(&env, "Will Bitcoin reach $100,000 by 2024?");
    /// let outcomes = vec![
    ///     String::from_str(&env, "Yes"),
    ///     String::from_str(&env, "No")
    /// ];
    /// let oracle_config = OracleConfig {
    ///     oracle_type: OracleType::Reflector,
    ///     oracle_contract: Address::generate(&env),
    ///     asset_code: Some(String::from_str(&env, "BTC")),
    ///     threshold_value: Some(100000),
    /// };
    ///
    /// let market_id = PredictifyHybrid::create_market(
    ///     env.clone(),
    ///     admin,
    ///     question,
    ///     outcomes,
    ///     30, // 30 days duration
    ///     oracle_config
    /// );
    /// ```
    ///
    /// # Market State
    ///
    /// New markets are created in `MarketState::Active` state, allowing immediate voting.
    /// The market will automatically transition to `MarketState::Ended` when the duration expires.
    pub fn create_market(
        env: Env,
        admin: Address,
        question: String,
        outcomes: Vec<String>,
        duration_days: u32,
        oracle_config: OracleConfig,
    ) -> Symbol {
        // Authenticate that the caller is the admin
        admin.require_auth();

        // Verify the caller is an admin
        let stored_admin: Address = env
            .storage()
            .persistent()
            .get(&Symbol::new(&env, "Admin"))
            .unwrap_or_else(|| {
                panic!("Admin not set");
            });

        if admin != stored_admin {
            panic_with_error!(env, Error::Unauthorized);
        }

        // Validate inputs
        if outcomes.len() < 2 {
            panic_with_error!(env, Error::InvalidOutcomes);
        }

        if question.len() == 0 {
            panic_with_error!(env, Error::InvalidQuestion);
        }

        // Generate a unique market ID
        let counter_key = Symbol::new(&env, "MarketCounter");
        let counter: u32 = env.storage().persistent().get(&counter_key).unwrap_or(0);
        let new_counter = counter + 1;
        env.storage().persistent().set(&counter_key, &new_counter);

        let market_id = Symbol::new(&env, &format!("market_{}", new_counter));

        // Calculate end time
        let seconds_per_day: u64 = 24 * 60 * 60;
        let duration_seconds: u64 = (duration_days as u64) * seconds_per_day;
        let end_time: u64 = env.ledger().timestamp() + duration_seconds;

        // Create a new market
        let market = Market {
            admin: admin.clone(),
            question,
            outcomes,
            end_time,
            oracle_config,
            oracle_result: None,
            votes: Map::new(&env),
            total_staked: 0,
            dispute_stakes: Map::new(&env),
            stakes: Map::new(&env),
            claimed: Map::new(&env),
            winning_outcome: None,
            fee_collected: false,
            state: MarketState::Active,
            total_extension_days: 0,
            max_extension_days: 30,
            extension_history: Vec::new(&env),
        };

        // Store the market
        env.storage().persistent().set(&market_id, &market);

        market_id
    }

    /// Allows users to vote on a market outcome by staking tokens.
    ///
    /// This function enables users to participate in prediction markets by voting
    /// for their predicted outcome and staking tokens to back their prediction.
    /// Users can only vote once per market, and votes cannot be changed after submission.
    ///
    /// # Parameters
    ///
    /// * `env` - The Soroban environment for blockchain operations
    /// * `user` - The address of the user casting the vote (must be authenticated)
    /// * `market_id` - Unique identifier of the market to vote on
    /// * `outcome` - The outcome the user is voting for (must match a market outcome)
    /// * `stake` - Amount of tokens to stake on this prediction (in base token units)
    ///
    /// # Panics
    ///
    /// This function will panic with specific errors if:
    /// - `Error::MarketNotFound` - Market with given ID doesn't exist
    /// - `Error::MarketClosed` - Market voting period has ended
    /// - `Error::InvalidOutcome` - Outcome doesn't match any market outcomes
    /// - `Error::AlreadyVoted` - User has already voted on this market
    ///
    /// # Example
    ///
    /// ```rust
    /// # use soroban_sdk::{Env, Address, String, Symbol};
    /// # use predictify_hybrid::PredictifyHybrid;
    /// # let env = Env::default();
    /// # let user = Address::generate(&env);
    /// # let market_id = Symbol::new(&env, "market_1");
    ///
    /// // Vote "Yes" with 1000 token units stake
    /// PredictifyHybrid::vote(
    ///     env.clone(),
    ///     user,
    ///     market_id,
    ///     String::from_str(&env, "Yes"),
    ///     1000
    /// );
    /// ```
    ///
    /// # Token Staking
    ///
    /// The stake amount represents the user's confidence in their prediction.
    /// Higher stakes increase potential rewards but also increase risk.
    /// Stakes are locked until market resolution and cannot be withdrawn early.
    ///
    /// # Market State Requirements
    ///
    /// - Market must be in `Active` state
    /// - Current time must be before market end time
    /// - Market must not be cancelled or resolved
    pub fn vote(env: Env, user: Address, market_id: Symbol, outcome: String, stake: i128) {
        if let Err(e) = ReentrancyGuard::check_reentrancy_state(&env) {
            panic_with_error!(env, e);
        }
        user.require_auth();

        let mut market: Market = env
            .storage()
            .persistent()
            .get(&market_id)
            .unwrap_or_else(|| {
                panic_with_error!(env, Error::MarketNotFound);
            });

        // Check if the market is still active
        if env.ledger().timestamp() >= market.end_time {
            panic_with_error!(env, Error::MarketClosed);
        }

        // Validate outcome
        let outcome_exists = market.outcomes.iter().any(|o| o == outcome);
        if !outcome_exists {
            panic_with_error!(env, Error::InvalidOutcome);
        }

        // Check if user already voted
        if market.votes.get(user.clone()).is_some() {
            panic_with_error!(env, Error::AlreadyVoted);
        }

        // Store the vote and stake
        market.votes.set(user.clone(), outcome);
        market.stakes.set(user.clone(), stake);
        market.total_staked += stake;

        env.storage().persistent().set(&market_id, &market);
    }

    /// Allows users to claim their winnings from resolved prediction markets.
    ///
    /// This function enables users who voted for the winning outcome to claim
    /// their proportional share of the total market pool, minus platform fees.
    /// Users can only claim once per market, and only after the market is resolved.
    ///
    /// # Parameters
    ///
    /// * `env` - The Soroban environment for blockchain operations
    /// * `user` - The address of the user claiming winnings (must be authenticated)
    /// * `market_id` - Unique identifier of the resolved market
    ///
    /// # Panics
    ///
    /// This function will panic with specific errors if:
    /// - `Error::MarketNotFound` - Market with given ID doesn't exist
    /// - `Error::AlreadyClaimed` - User has already claimed winnings from this market
    /// - `Error::MarketNotResolved` - Market hasn't been resolved yet
    /// - `Error::NothingToClaim` - User didn't vote or voted for losing outcome
    ///
    /// # Example
    ///
    /// ```rust
    /// # use soroban_sdk::{Env, Address, Symbol};
    /// # use predictify_hybrid::PredictifyHybrid;
    /// # let env = Env::default();
    /// # let user = Address::generate(&env);
    /// # let market_id = Symbol::new(&env, "resolved_market");
    ///
    /// // Claim winnings from a resolved market
    /// PredictifyHybrid::claim_winnings(
    ///     env.clone(),
    ///     user,
    ///     market_id
    /// );
    /// ```
    ///
    /// # Payout Calculation
    ///
    /// Winnings are calculated using the formula:
    /// ```text
    /// user_payout = (user_stake * (100 - fee_percentage) / 100) * total_pool / winning_total
    /// ```
    ///
    /// Where:
    /// - `user_stake` - Amount the user staked on the winning outcome
    /// - `fee_percentage` - Platform fee (currently 2%)
    /// - `total_pool` - Sum of all stakes in the market
    /// - `winning_total` - Sum of stakes on the winning outcome
    ///
    /// # Market State Requirements
    ///
    /// - Market must be in `Resolved` state with a winning outcome set
    /// - User must have voted for the winning outcome
    /// - User must not have previously claimed winnings
    pub fn claim_winnings(env: Env, user: Address, market_id: Symbol) {
        if let Err(e) = ReentrancyGuard::check_reentrancy_state(&env) {
            panic_with_error!(env, e);
        }
        user.require_auth();

        let mut market: Market = env
            .storage()
            .persistent()
            .get(&market_id)
            .unwrap_or_else(|| {
                panic_with_error!(env, Error::MarketNotFound);
            });

        // Check if user has claimed already
        if market.claimed.get(user.clone()).unwrap_or(false) {
            panic_with_error!(env, Error::AlreadyClaimed);
        }

        // Check if market is resolved
        let winning_outcome = match &market.winning_outcome {
            Some(outcome) => outcome,
            None => panic_with_error!(env, Error::MarketNotResolved),
        };

        // Get user's vote
        let user_outcome = market
            .votes
            .get(user.clone())
            .unwrap_or_else(|| panic_with_error!(env, Error::NothingToClaim));

        let user_stake = market.stakes.get(user.clone()).unwrap_or(0);

        // Calculate payout if user won
        if &user_outcome == winning_outcome {
            // Calculate total winning stakes
            let mut winning_total = 0;
            for (voter, outcome) in market.votes.iter() {
                if &outcome == winning_outcome {
                    winning_total += market.stakes.get(voter.clone()).unwrap_or(0);
                }
            }

            if winning_total > 0 {
                // Use dynamic platform fee percentage from configuration
                let cfg = match ConfigManager::get_config(&env) {
                    Ok(c) => c,
                    Err(_) => panic_with_error!(env, Error::ConfigurationNotFound),
                };
                let fee_percent = cfg.fees.platform_fee_percentage;
                let user_share =
                    (user_stake * (PERCENTAGE_DENOMINATOR - fee_percent)) / PERCENTAGE_DENOMINATOR;
                let total_pool = market.total_staked;
                let _payout = (user_share * total_pool) / winning_total;

                // In a real implementation, transfer tokens here
                // For now, we just mark as claimed
            }
        }

        // Mark as claimed
        market.claimed.set(user.clone(), true);
        env.storage().persistent().set(&market_id, &market);
    }

    /// Retrieves complete market information by market identifier.
    ///
    /// This function provides read-only access to all market data including
    /// configuration, current state, voting results, stakes, and resolution status.
    /// It's the primary way to query market information for display or analysis.
    ///
    /// # Parameters
    ///
    /// * `env` - The Soroban environment for blockchain operations
    /// * `market_id` - Unique identifier of the market to retrieve
    ///
    /// # Returns
    ///
    /// Returns `Some(Market)` if the market exists, `None` if not found.
    /// The `Market` struct contains:
    /// - Basic info: admin, question, outcomes, end_time
    /// - Oracle configuration and results
    /// - Voting data: votes, stakes, total_staked
    /// - Resolution data: winning_outcome, claimed status
    /// - State information: current state, extensions, fee collection
    ///
    /// # Example
    ///
    /// ```rust
    /// # use soroban_sdk::{Env, Symbol};
    /// # use predictify_hybrid::PredictifyHybrid;
    /// # let env = Env::default();
    /// # let market_id = Symbol::new(&env, "market_1");
    ///
    /// match PredictifyHybrid::get_market(env.clone(), market_id) {
    ///     Some(market) => {
    ///         // Market found - access market data
    ///         let question = market.question;
    ///         let state = market.state;
    ///         let total_staked = market.total_staked;
    ///     },
    ///     None => {
    ///         // Market not found
    ///     }
    /// }
    /// ```
    ///
    /// # Use Cases
    ///
    /// - **UI Display**: Show market details, voting status, and results
    /// - **Analytics**: Calculate market statistics and user positions
    /// - **Validation**: Check market state before performing operations
    /// - **Monitoring**: Track market progress and resolution status
    ///
    /// # Performance
    ///
    /// This is a read-only operation that doesn't modify contract state.
    /// It retrieves data from persistent storage with minimal computational overhead.
    pub fn get_market(env: Env, market_id: Symbol) -> Option<Market> {
        env.storage().persistent().get(&market_id)
    }

    /// Manually resolves a prediction market by setting the winning outcome (admin only).
    ///
    /// This function allows contract administrators to manually resolve markets
    /// when automatic oracle resolution is not available or needs override.
    /// It's typically used for markets with subjective outcomes or when oracle
    /// data is unavailable or disputed.
    ///
    /// # Parameters
    ///
    /// * `env` - The Soroban environment for blockchain operations
    /// * `admin` - The administrator address performing the resolution (must be authorized)
    /// * `market_id` - Unique identifier of the market to resolve
    /// * `winning_outcome` - The outcome to be declared as the winner
    ///
    /// # Panics
    ///
    /// This function will panic with specific errors if:
    /// - `Error::Unauthorized` - Caller is not the contract admin
    /// - `Error::MarketNotFound` - Market with given ID doesn't exist
    /// - `Error::MarketClosed` - Market hasn't reached its end time yet
    /// - `Error::InvalidOutcome` - Winning outcome doesn't match any market outcomes
    ///
    /// # Example
    ///
    /// ```rust
    /// # use soroban_sdk::{Env, Address, String, Symbol};
    /// # use predictify_hybrid::PredictifyHybrid;
    /// # let env = Env::default();
    /// # let admin = Address::generate(&env);
    /// # let market_id = Symbol::new(&env, "market_1");
    ///
    /// // Manually resolve market with "Yes" as winning outcome
    /// PredictifyHybrid::resolve_market_manual(
    ///     env.clone(),
    ///     admin,
    ///     market_id,
    ///     String::from_str(&env, "Yes")
    /// );
    /// ```
    ///
    /// # Resolution Process
    ///
    /// 1. **Authentication**: Verifies caller is the contract admin
    /// 2. **Market Validation**: Ensures market exists and has ended
    /// 3. **Outcome Validation**: Confirms winning outcome is valid
    /// 4. **State Update**: Sets winning outcome and updates market state
    ///
    /// # Use Cases
    ///
    /// - **Subjective Markets**: Markets requiring human judgment
    /// - **Oracle Failures**: When automated oracles are unavailable
    /// - **Dispute Resolution**: Override disputed automatic resolutions
    /// - **Emergency Resolution**: Resolve markets in exceptional circumstances
    ///
    /// # Security
    ///
    /// This function requires admin privileges and should be used carefully.
    /// Manual resolutions should be transparent and follow established governance procedures.
    pub fn resolve_market_manual(
        env: Env,
        admin: Address,
        market_id: Symbol,
        winning_outcome: String,
    ) {
        if let Err(e) = ReentrancyGuard::check_reentrancy_state(&env) {
            panic_with_error!(env, e);
        }
        admin.require_auth();

        // Verify admin
        let stored_admin: Address = env
            .storage()
            .persistent()
            .get(&Symbol::new(&env, "Admin"))
            .unwrap_or_else(|| {
                panic_with_error!(env, Error::Unauthorized);
            });

        if admin != stored_admin {
            panic_with_error!(env, Error::Unauthorized);
        }

        let mut market: Market = env
            .storage()
            .persistent()
            .get(&market_id)
            .unwrap_or_else(|| {
                panic_with_error!(env, Error::MarketNotFound);
            });

        // Check if market has ended
        if env.ledger().timestamp() < market.end_time {
            panic_with_error!(env, Error::MarketClosed);
        }

        // Validate winning outcome
        let outcome_exists = market.outcomes.iter().any(|o| o == winning_outcome);
        if !outcome_exists {
            panic_with_error!(env, Error::InvalidOutcome);
        }

        // Set winning outcome and update state
        market.winning_outcome = Some(winning_outcome);
        market.state = MarketState::Resolved;
        env.storage().persistent().set(&market_id, &market);
    }

    /// Fetches oracle result for a market from external oracle contracts.
    ///
    /// This function retrieves prediction results from configured oracle sources
    /// such as Reflector or Pyth networks. It's used to obtain objective data
    /// for market resolution when manual resolution is not appropriate.
    ///
    /// # Parameters
    ///
    /// * `env` - The Soroban environment for blockchain operations
    /// * `market_id` - Unique identifier of the market to fetch oracle data for
    /// * `oracle_contract` - Address of the oracle contract to query
    ///
    /// # Returns
    ///
    /// Returns `Result<String, Error>` where:
    /// - `Ok(String)` - The oracle result as a string representation
    /// - `Err(Error)` - Specific error if operation fails
    ///
    /// # Errors
    ///
    /// This function returns specific errors:
    /// - `Error::MarketNotFound` - Market with given ID doesn't exist
    /// - `Error::MarketAlreadyResolved` - Market already has oracle result set
    /// - `Error::MarketClosed` - Market hasn't reached its end time yet
    /// - Oracle-specific errors from the resolution module
    ///
    /// # Example
    ///
    /// ```rust
    /// # use soroban_sdk::{Env, Address, Symbol};
    /// # use predictify_hybrid::PredictifyHybrid;
    /// # let env = Env::default();
    /// # let market_id = Symbol::new(&env, "btc_market");
    /// # let oracle_address = Address::generate(&env);
    ///
    /// match PredictifyHybrid::fetch_oracle_result(
    ///     env.clone(),
    ///     market_id,
    ///     oracle_address
    /// ) {
    ///     Ok(result) => {
    ///         // Oracle result retrieved successfully
    ///         println!("Oracle result: {}", result);
    ///     },
    ///     Err(e) => {
    ///         // Handle error
    ///         println!("Failed to fetch oracle result: {:?}", e);
    ///     }
    /// }
    /// ```
    ///
    /// # Oracle Integration
    ///
    /// This function integrates with various oracle types:
    /// - **Reflector**: For asset price data and market conditions
    /// - **Pyth**: For high-frequency financial data feeds
    /// - **Custom Oracles**: For specialized data sources
    ///
    /// # Market State Requirements
    ///
    /// - Market must exist and be past its end time
    /// - Market must not already have an oracle result
    /// - Oracle contract must be accessible and responsive
    pub fn fetch_oracle_result(
        env: Env,
        market_id: Symbol,
        oracle_contract: Address,
    ) -> Result<String, Error> {
        // Get the market from storage
        let market = env
            .storage()
            .persistent()
            .get::<Symbol, Market>(&market_id)
            .ok_or(Error::MarketNotFound)?;

        // Validate market state
        if market.oracle_result.is_some() {
            return Err(Error::MarketAlreadyResolved);
        }

        // Check if market has ended
        let current_time = env.ledger().timestamp();
        if current_time < market.end_time {
            return Err(Error::MarketClosed);
        }

        // Guard external oracle invocation
        ReentrancyGuard::check_reentrancy_state(&env)?;
        ReentrancyGuard::before_external_call(&env)?;
        let result = resolution::OracleResolutionManager::fetch_oracle_result(
            &env,
            &market_id,
            &oracle_contract,
        );
        ReentrancyGuard::after_external_call(&env);

        result.map(|oracle_resolution| oracle_resolution.oracle_result)
    }

    /// Resolves a market automatically using oracle data and community consensus.
    ///
    /// This function implements the hybrid resolution algorithm that combines
    /// objective oracle data with community voting patterns to determine the
    /// final market outcome. It's the primary automated resolution mechanism.
    ///
    /// # Parameters
    ///
    /// * `env` - The Soroban environment for blockchain operations
    /// * `market_id` - Unique identifier of the market to resolve
    ///
    /// # Returns
    ///
    /// Returns `Result<(), Error>` where:
    /// - `Ok(())` - Market resolved successfully
    /// - `Err(Error)` - Specific error if resolution fails
    ///
    /// # Errors
    ///
    /// This function returns specific errors:
    /// - `Error::MarketNotFound` - Market with given ID doesn't exist
    /// - `Error::MarketNotEnded` - Market hasn't reached its end time
    /// - `Error::MarketAlreadyResolved` - Market is already resolved
    /// - `Error::InsufficientData` - Not enough data for resolution
    /// - Resolution-specific errors from the resolution module
    ///
    /// # Example
    ///
    /// ```rust
    /// # use soroban_sdk::{Env, Symbol};
    /// # use predictify_hybrid::PredictifyHybrid;
    /// # let env = Env::default();
    /// # let market_id = Symbol::new(&env, "ended_market");
    ///
    /// match PredictifyHybrid::resolve_market(env.clone(), market_id) {
    ///     Ok(()) => {
    ///         // Market resolved successfully
    ///         println!("Market resolved successfully");
    ///     },
    ///     Err(e) => {
    ///         // Handle resolution error
    ///         println!("Resolution failed: {:?}", e);
    ///     }
    /// }
    /// ```
    ///
    /// # Hybrid Resolution Algorithm
    ///
    /// The resolution process follows these steps:
    /// 1. **Data Collection**: Gather oracle data and community votes
    /// 2. **Consensus Analysis**: Analyze agreement between oracle and community
    /// 3. **Conflict Resolution**: Handle disagreements using weighted algorithms
    /// 4. **Final Determination**: Set winning outcome based on hybrid result
    /// 5. **State Update**: Update market state to resolved
    ///
    /// # Resolution Criteria
    ///
    /// - Market must be past its end time
    /// - Sufficient voting participation required
    /// - Oracle data must be available (if configured)
    /// - No active disputes that would prevent resolution
    ///
    /// # Post-Resolution
    ///
    /// After successful resolution:
    /// - Market state changes to `Resolved`
    /// - Winning outcome is set
    /// - Users can claim winnings
    /// - Market statistics are finalized
    pub fn resolve_market(env: Env, market_id: Symbol) -> Result<(), Error> {
        if let Err(e) = ReentrancyGuard::check_reentrancy_state(&env) {
            return Err(e);
        }
        // Use the resolution module to resolve the market
        let _resolution = resolution::MarketResolutionManager::resolve_market(&env, &market_id)?;
        Ok(())
    }

    /// Retrieves comprehensive analytics about market resolution performance.
    ///
    /// This function provides detailed statistics about how markets are being
    /// resolved across the platform, including success rates, resolution methods,
    /// oracle performance, and community consensus patterns.
    ///
    /// # Parameters
    ///
    /// * `env` - The Soroban environment for blockchain operations
    ///
    /// # Returns
    ///
    /// Returns `Result<ResolutionAnalytics, Error>` where:
    /// - `Ok(ResolutionAnalytics)` - Complete resolution analytics data
    /// - `Err(Error)` - Error if analytics calculation fails
    ///
    /// The `ResolutionAnalytics` struct contains:
    /// - Total markets resolved
    /// - Resolution method breakdown (manual vs automatic)
    /// - Oracle accuracy statistics
    /// - Community consensus metrics
    /// - Average resolution time
    /// - Dispute frequency and outcomes
    ///
    /// # Errors
    ///
    /// This function may return:
    /// - `Error::InsufficientData` - Not enough resolved markets for analytics
    /// - Storage access errors
    /// - Calculation errors from the analytics module
    ///
    /// # Example
    ///
    /// ```rust
    /// # use soroban_sdk::Env;
    /// # use predictify_hybrid::PredictifyHybrid;
    /// # let env = Env::default();
    ///
    /// match PredictifyHybrid::get_resolution_analytics(env.clone()) {
    ///     Ok(analytics) => {
    ///         // Access resolution statistics
    ///         let total_resolved = analytics.total_markets_resolved;
    ///         let oracle_accuracy = analytics.oracle_accuracy_rate;
    ///         let avg_resolution_time = analytics.average_resolution_time;
    ///         
    ///         println!("Resolved markets: {}", total_resolved);
    ///         println!("Oracle accuracy: {}%", oracle_accuracy);
    ///     },
    ///     Err(e) => {
    ///         println!("Analytics unavailable: {:?}", e);
    ///     }
    /// }
    /// ```
    ///
    /// # Use Cases
    ///
    /// - **Platform Monitoring**: Track overall resolution system health
    /// - **Oracle Evaluation**: Assess oracle performance and reliability
    /// - **Community Analysis**: Understand voting patterns and accuracy
    /// - **System Optimization**: Identify areas for improvement
    /// - **Governance Reporting**: Provide transparency to stakeholders
    ///
    /// # Analytics Metrics
    ///
    /// Key metrics included:
    /// - **Resolution Rate**: Percentage of markets successfully resolved
    /// - **Method Distribution**: Manual vs automatic resolution breakdown
    /// - **Accuracy Scores**: Oracle vs community prediction accuracy
    /// - **Time Metrics**: Average time from market end to resolution
    /// - **Dispute Analytics**: Frequency and resolution of disputes
    ///
    /// # Performance
    ///
    /// This function performs read-only analytics calculations and may take
    /// longer for platforms with many resolved markets. Results may be cached
    /// for performance optimization.
    pub fn get_resolution_analytics(env: Env) -> Result<resolution::ResolutionAnalytics, Error> {
        resolution::MarketResolutionAnalytics::calculate_resolution_analytics(&env)
    }

    /// Retrieves comprehensive analytics and statistics for a specific market.
    ///
    /// This function provides detailed statistical analysis of a market including
    /// participation metrics, voting patterns, stake distribution, and performance
    /// indicators. It's essential for market analysis and user interfaces.
    ///
    /// # Parameters
    ///
    /// * `env` - The Soroban environment for blockchain operations
    /// * `market_id` - Unique identifier of the market to analyze
    ///
    /// # Returns
    ///
    /// Returns `Result<MarketStats, Error>` where:
    /// - `Ok(MarketStats)` - Complete market statistics and analytics
    /// - `Err(Error)` - Error if market not found or analysis fails
    ///
    /// The `MarketStats` struct contains:
    /// - Participation metrics (total voters, total stake)
    /// - Outcome distribution (stakes per outcome)
    /// - Market activity timeline
    /// - Consensus and confidence indicators
    /// - Resolution status and results
    ///
    /// # Errors
    ///
    /// This function returns:
    /// - `Error::MarketNotFound` - Market with given ID doesn't exist
    /// - Calculation errors from the analytics module
    ///
    /// # Example
    ///
    /// ```rust
    /// # use soroban_sdk::{Env, Symbol};
    /// # use predictify_hybrid::PredictifyHybrid;
    /// # let env = Env::default();
    /// # let market_id = Symbol::new(&env, "market_1");
    ///
    /// match PredictifyHybrid::get_market_analytics(env.clone(), market_id) {
    ///     Ok(stats) => {
    ///         // Access market statistics
    ///         let total_participants = stats.total_participants;
    ///         let total_stake = stats.total_stake;
    ///         let leading_outcome = stats.leading_outcome;
    ///         
    ///         println!("Participants: {}", total_participants);
    ///         println!("Total stake: {}", total_stake);
    ///         println!("Leading outcome: {:?}", leading_outcome);
    ///     },
    ///     Err(e) => {
    ///         println!("Analytics unavailable: {:?}", e);
    ///     }
    /// }
    /// ```
    ///
    /// # Statistical Metrics
    ///
    /// Key analytics provided:
    /// - **Participation**: Number of unique voters and total stake
    /// - **Distribution**: Stake distribution across outcomes
    /// - **Confidence**: Market confidence indicators and consensus strength
    /// - **Activity**: Voting timeline and participation patterns
    /// - **Performance**: Market liquidity and engagement metrics
    ///
    /// # Use Cases
    ///
    /// - **UI Display**: Show market statistics to users
    /// - **Market Analysis**: Understand market dynamics and trends
    /// - **Risk Assessment**: Evaluate market confidence and volatility
    /// - **Performance Tracking**: Monitor market engagement over time
    /// - **Research**: Academic and commercial market research
    ///
    /// # Real-time Updates
    ///
    /// Statistics are calculated in real-time based on current market state.
    /// For active markets, analytics reflect the most current voting and staking data.
    /// For resolved markets, analytics include final resolution information.
    ///
    /// # Performance
    ///
    /// This function performs calculations on market data and may have
    /// computational overhead for markets with many participants. Consider
    /// caching results for frequently accessed markets.
    pub fn get_market_analytics(
        env: Env,
        market_id: Symbol,
    ) -> Result<markets::MarketStats, Error> {
        let market = env
            .storage()
            .persistent()
            .get::<Symbol, Market>(&market_id)
            .ok_or(Error::MarketNotFound)?;

        // Calculate market statistics
        let stats = markets::MarketAnalytics::get_market_stats(&market);

        Ok(stats)
    }

    /// Dispute a market resolution
    pub fn dispute_market(
        env: Env,
        user: Address,
        market_id: Symbol,
        stake: i128,
        reason: Option<String>,
    ) -> Result<(), Error> {
        if let Err(e) = ReentrancyGuard::check_reentrancy_state(&env) {
            return Err(e);
        }
        user.require_auth();
        disputes::DisputeManager::process_dispute(&env, user, market_id, stake, reason)
    }

    /// Vote on a dispute
    pub fn vote_on_dispute(
        env: Env,
        user: Address,
        market_id: Symbol,
        dispute_id: Symbol,
        vote: bool,
        stake: i128,
        reason: Option<String>,
    ) -> Result<(), Error> {
        if let Err(e) = ReentrancyGuard::check_reentrancy_state(&env) {
            return Err(e);
        }
        user.require_auth();
        disputes::DisputeManager::vote_on_dispute(
            &env, user, market_id, dispute_id, vote, stake, reason,
        )
    }

    /// Resolve a dispute (admin only)
    pub fn resolve_dispute(
        env: Env,
        admin: Address,
        market_id: Symbol,
    ) -> Result<disputes::DisputeResolution, Error> {
        if let Err(e) = ReentrancyGuard::check_reentrancy_state(&env) {
            return Err(e);
        }
        admin.require_auth();

        // Verify admin
        let stored_admin: Address = env
            .storage()
            .persistent()
            .get(&Symbol::new(&env, "Admin"))
            .unwrap_or_else(|| {
                panic_with_error!(env, Error::Unauthorized);
            });

        if admin != stored_admin {
            panic_with_error!(env, Error::Unauthorized);
        }

        disputes::DisputeManager::resolve_dispute(&env, market_id, admin)
    }

    /// Collect fees from a market (admin only)
    pub fn collect_fees(env: Env, admin: Address, market_id: Symbol) -> Result<i128, Error> {
        if let Err(e) = ReentrancyGuard::check_reentrancy_state(&env) {
            return Err(e);
        }
        admin.require_auth();

        // Verify admin
        let stored_admin: Address = env
            .storage()
            .persistent()
            .get(&Symbol::new(&env, "Admin"))
            .unwrap_or_else(|| {
                panic_with_error!(env, Error::Unauthorized);
            });

        if admin != stored_admin {
            panic_with_error!(env, Error::Unauthorized);
        }

        fees::FeeManager::collect_fees(&env, admin, market_id)
    }

    /// Extend market duration (admin only)
    pub fn extend_market(
        env: Env,
        admin: Address,
        market_id: Symbol,
        additional_days: u32,
        reason: String,
        fee_amount: i128,
    ) -> Result<(), Error> {
        if let Err(e) = ReentrancyGuard::check_reentrancy_state(&env) {
            return Err(e);
        }
        admin.require_auth();

        // Verify admin
        let stored_admin: Address = env
            .storage()
            .persistent()
            .get(&Symbol::new(&env, "Admin"))
            .unwrap_or_else(|| {
                panic_with_error!(env, Error::Unauthorized);
            });

        if admin != stored_admin {
            panic_with_error!(env, Error::Unauthorized);
        }

        extensions::ExtensionManager::extend_market_duration(
            &env,
            admin,
            market_id,
            additional_days,
            reason,
        )
    }

    // ===== STORAGE OPTIMIZATION FUNCTIONS =====

    /// Compress market data for storage optimization
    pub fn compress_market_data(
        env: Env,
        market_id: Symbol,
    ) -> Result<storage::CompressedMarket, Error> {
        let market = match markets::MarketStateManager::get_market(&env, &market_id) {
            Ok(m) => m,
            Err(e) => return Err(e),
        };

        storage::StorageOptimizer::compress_market_data(&env, &market)
    }

    /// Clean up old market data based on age and state
    pub fn cleanup_old_market_data(env: Env, market_id: Symbol) -> Result<bool, Error> {
        storage::StorageOptimizer::cleanup_old_market_data(&env, &market_id)
    }

    /// Migrate storage format from old to new format
    pub fn migrate_storage_format(
        env: Env,
        from_format: storage::StorageFormat,
        to_format: storage::StorageFormat,
    ) -> Result<storage::StorageMigration, Error> {
        storage::StorageOptimizer::migrate_storage_format(&env, from_format, to_format)
    }

    /// Monitor storage usage and return statistics
    pub fn monitor_storage_usage(env: Env) -> Result<storage::StorageUsageStats, Error> {
        storage::StorageOptimizer::monitor_storage_usage(&env)
    }

    /// Optimize storage layout for a specific market
    pub fn optimize_storage_layout(env: Env, market_id: Symbol) -> Result<bool, Error> {
        storage::StorageOptimizer::optimize_storage_layout(&env, &market_id)
    }

    /// Get storage usage statistics
    pub fn get_storage_usage_statistics(env: Env) -> Result<storage::StorageUsageStats, Error> {
        storage::StorageOptimizer::get_storage_usage_statistics(&env)
    }

    /// Validate storage integrity for a specific market
    pub fn validate_storage_integrity(
        env: Env,
        market_id: Symbol,
    ) -> Result<storage::StorageIntegrityResult, Error> {
        storage::StorageOptimizer::validate_storage_integrity(&env, &market_id)
    }

    /// Get storage configuration
    pub fn get_storage_config(env: Env) -> storage::StorageConfig {
        storage::StorageOptimizer::get_storage_config(&env)
    }

    /// Update storage configuration
    pub fn update_storage_config(env: Env, config: storage::StorageConfig) -> Result<(), Error> {
        storage::StorageOptimizer::update_storage_config(&env, &config)
    }

    /// Calculate storage cost for a market
    pub fn calculate_storage_cost(env: Env, market_id: Symbol) -> Result<u64, Error> {
        let market = match markets::MarketStateManager::get_market(&env, &market_id) {
            Ok(m) => m,
            Err(e) => return Err(e),
        };

        Ok(storage::StorageUtils::calculate_storage_cost(&market))
    }

    /// Get storage efficiency score for a market
    pub fn get_storage_efficiency_score(env: Env, market_id: Symbol) -> Result<u32, Error> {
        let market = match markets::MarketStateManager::get_market(&env, &market_id) {
            Ok(m) => m,
            Err(e) => return Err(e),
        };

        Ok(storage::StorageUtils::get_storage_efficiency_score(&market))
    }

    /// Get storage recommendations for a market
    pub fn get_storage_recommendations(env: Env, market_id: Symbol) -> Result<Vec<String>, Error> {
        let market = match markets::MarketStateManager::get_market(&env, &market_id) {
            Ok(m) => m,
            Err(e) => return Err(e),
        };

        Ok(storage::StorageUtils::get_storage_recommendations(&market))
    }

    // ===== AUDIT FUNCTIONS =====

    /// Initialize the audit system
    pub fn initialize_audit_system(env: Env) -> Result<(), Error> {
        audit::AuditManager::initialize(&env)
    }

    /// Create an audit checklist for a specific audit type
    pub fn create_audit_checklist(
        env: Env,
        audit_type: audit::AuditType,
        auditor: Address,
    ) -> Result<audit::AuditChecklist, Error> {
        audit::AuditManager::create_audit_checklist(&env, audit_type, auditor)
    }

    /// Get an existing audit checklist
    pub fn get_audit_checklist(
        env: Env,
        audit_type: audit::AuditType,
    ) -> Result<audit::AuditChecklist, Error> {
        audit::AuditManager::get_audit_checklist(&env, &audit_type)
    }

    /// Update an audit item in a checklist
    pub fn update_audit_item(
        env: Env,
        audit_type: audit::AuditType,
        item_id: String,
        status: audit::AuditStatus,
        notes: Option<String>,
        evidence: Option<String>,
    ) -> Result<(), Error> {
        audit::AuditManager::update_audit_item(&env, &audit_type, &item_id, status, notes, evidence)
    }

    /// Get audit status for all audit types
    pub fn get_audit_status(env: Env) -> Result<Map<String, String>, Error> {
        audit::AuditManager::get_audit_status(&env)
    }

    /// Validate audit completion for a checklist
    pub fn validate_audit_completion(
        env: Env,
        checklist: audit::AuditChecklist,
    ) -> Result<bool, Error> {
        audit::AuditManager::validate_audit_completion(&env, &checklist)
    }

    /// Get security audit checklist
    pub fn get_security_audit_checklist(env: Env) -> Result<Vec<audit::AuditItem>, Error> {
        audit::AuditManager::security_audit_checklist(&env)
    }

    /// Get code review audit checklist
    pub fn get_code_review_audit_checklist(env: Env) -> Result<Vec<audit::AuditItem>, Error> {
        audit::AuditManager::code_review_checklist(&env)
    }

    /// Get testing audit checklist
    pub fn get_testing_audit_checklist(env: Env) -> Result<Vec<audit::AuditItem>, Error> {
        audit::AuditManager::testing_audit_checklist(&env)
    }

    /// Get documentation audit checklist
    pub fn get_doc_audit_checklist(env: Env) -> Result<Vec<audit::AuditItem>, Error> {
        audit::AuditManager::documentation_audit_checklist(&env)
    }

    /// Get deployment audit checklist
    pub fn get_deployment_audit_checklist(env: Env) -> Result<Vec<audit::AuditItem>, Error> {
        audit::AuditManager::deployment_audit_checklist(&env)
    }

    /// Get comprehensive audit checklist (all types combined)
    pub fn get_comp_audit_checklist(env: Env) -> Result<Vec<audit::AuditItem>, Error> {
        audit::AuditManager::comprehensive_audit_checklist(&env)
    }

    /// Update audit configuration
    pub fn update_audit_config(env: Env, config: audit::AuditConfig) -> Result<(), Error> {
        audit::AuditManager::update_config(&env, &config)
    }

    /// Get audit configuration
    pub fn get_audit_config(env: Env) -> Result<audit::AuditConfig, Error> {
        audit::AuditManager::get_config(&env)
    }

    // ===== Configuration Entry Points =====

    /// Get the current contract configuration
    pub fn get_current_configuration(env: Env) -> Result<ContractConfig, Error> {
        ConfigManager::get_current_configuration(&env)
    }

    /// Get configuration update history
    pub fn get_configuration_history(env: Env) -> Result<Vec<ConfigUpdateRecord>, Error> {
        ConfigManager::get_configuration_history(&env)
    }

    /// Validate a set of configuration changes without persisting
    pub fn validate_configuration_changes(env: Env, changes: ConfigChanges) -> Result<(), Error> {
        ConfigManager::validate_configuration_changes(&env, &changes)
    }

    /// Update platform fee percentage (admin-only)
    pub fn update_fee_percentage(
        env: Env,
        admin: Address,
        new_fee: i128,
    ) -> Result<ContractConfig, Error> {
        ConfigManager::update_fee_percentage(&env, admin, new_fee)
    }

    /// Update base dispute threshold (admin-only)
    pub fn update_dispute_threshold(
        env: Env,
        admin: Address,
        new_threshold: i128,
    ) -> Result<ContractConfig, Error> {
        ConfigManager::update_dispute_threshold(&env, admin, new_threshold)
    }

    /// Update oracle timeout seconds (admin-only)
    pub fn update_oracle_timeout(
        env: Env,
        admin: Address,
        timeout_seconds: u32,
    ) -> Result<ContractConfig, Error> {
        ConfigManager::update_oracle_timeout(&env, admin, timeout_seconds)
    }

    /// Update market limits (admin-only)
    pub fn update_market_limits(
        env: Env,
        admin: Address,
        limits: MarketLimits,
    ) -> Result<ContractConfig, Error> {
        ConfigManager::update_market_limits(&env, admin, limits)
    }

<<<<<<< HEAD
    // ===== EDGE CASE HANDLING ENTRY POINTS =====

    /// Handle zero stake scenario for a specific market
    pub fn handle_zero_stake_scenario(env: Env, market_id: Symbol) -> Result<(), Error> {
        edge_cases::EdgeCaseHandler::handle_zero_stake_scenario(&env, market_id)
    }

    /// Implement tie-breaking mechanism for equal outcomes
    pub fn implement_tie_breaking_mechanism(
        env: Env,
        outcomes: Vec<String>,
    ) -> Result<String, Error> {
        edge_cases::EdgeCaseHandler::implement_tie_breaking_mechanism(&env, outcomes)
    }

    /// Detect orphaned markets and return their IDs
    pub fn detect_orphaned_markets(env: Env) -> Result<Vec<Symbol>, Error> {
        edge_cases::EdgeCaseHandler::detect_orphaned_markets(&env)
    }

    /// Handle partial resolution with incomplete data
    pub fn handle_partial_resolution(
        env: Env,
        market_id: Symbol,
        partial_data: edge_cases::PartialData,
    ) -> Result<(), Error> {
        edge_cases::EdgeCaseHandler::handle_partial_resolution(&env, market_id, partial_data)
    }

    /// Validate edge case handling scenario
    pub fn validate_edge_case_handling(
        env: Env,
        scenario: edge_cases::EdgeCaseScenario,
    ) -> Result<(), Error> {
        edge_cases::EdgeCaseHandler::validate_edge_case_handling(&env, scenario)
    }

    /// Run comprehensive edge case testing scenarios
    pub fn test_edge_case_scenarios(env: Env) -> Result<(), Error> {
        edge_cases::EdgeCaseHandler::test_edge_case_scenarios(&env)
    }

    /// Get comprehensive edge case statistics
    pub fn get_edge_case_statistics(env: Env) -> Result<edge_cases::EdgeCaseStats, Error> {
        edge_cases::EdgeCaseHandler::get_edge_case_statistics(&env)
=======
    // ===== VERSIONING FUNCTIONS =====

    /// Track contract version for versioning system
    pub fn track_contract_version(env: Env, version: versioning::Version) -> Result<(), Error> {
        versioning::VersionManager::new(&env).track_contract_version(&env, version)
    }

    /// Migrate data between contract versions
    pub fn migrate_data_between_versions(
        env: Env,
        old_version: versioning::Version,
        new_version: versioning::Version,
    ) -> Result<versioning::VersionMigration, Error> {
        versioning::VersionManager::new(&env).migrate_data_between_versions(&env, old_version, new_version)
    }

    /// Validate version compatibility
    pub fn validate_version_compatibility(
        env: Env,
        old_version: versioning::Version,
        new_version: versioning::Version,
    ) -> Result<bool, Error> {
        versioning::VersionManager::new(&env).validate_version_compatibility(&env, &old_version, &new_version)
    }

    /// Upgrade to a specific version
    pub fn upgrade_to_version(env: Env, target_version: versioning::Version) -> Result<(), Error> {
        versioning::VersionManager::new(&env).upgrade_to_version(&env, target_version)
    }

    /// Rollback to a specific version
    pub fn rollback_to_version(env: Env, target_version: versioning::Version) -> Result<(), Error> {
        versioning::VersionManager::new(&env).rollback_to_version(&env, target_version)
    }

    /// Get version history
    pub fn get_version_history(env: Env) -> Result<versioning::VersionHistory, Error> {
        versioning::VersionManager::new(&env).get_version_history(&env)
    }

    /// Test version migration
    pub fn test_version_migration(env: Env, migration: versioning::VersionMigration) -> Result<bool, Error> {
        versioning::VersionManager::new(&env).test_version_migration(&env, migration)
    }

    // ===== MONITORING FUNCTIONS =====

    /// Monitor market health for a specific market
    pub fn monitor_market_health(env: Env, market_id: Symbol) -> Result<monitoring::MarketHealthMetrics, Error> {
        monitoring::ContractMonitor::monitor_market_health(&env, market_id)
    }

    /// Monitor oracle health for a specific oracle provider
    pub fn monitor_oracle_health(env: Env, oracle: OracleProvider) -> Result<monitoring::OracleHealthMetrics, Error> {
        monitoring::ContractMonitor::monitor_oracle_health(&env, oracle)
    }

    /// Monitor fee collection performance
    pub fn monitor_fee_collection(env: Env, timeframe: monitoring::TimeFrame) -> Result<monitoring::FeeCollectionMetrics, Error> {
        monitoring::ContractMonitor::monitor_fee_collection(&env, timeframe)
    }

    /// Monitor dispute resolution performance
    pub fn monitor_dispute_resolution(env: Env, market_id: Symbol) -> Result<monitoring::DisputeResolutionMetrics, Error> {
        monitoring::ContractMonitor::monitor_dispute_resolution(&env, market_id)
    }

    /// Get comprehensive contract performance metrics
    pub fn get_contract_performance_metrics(env: Env, timeframe: monitoring::TimeFrame) -> Result<monitoring::PerformanceMetrics, Error> {
        monitoring::ContractMonitor::get_contract_performance_metrics(&env, timeframe)
    }

    /// Emit monitoring alert
    pub fn emit_monitoring_alert(env: Env, alert: monitoring::MonitoringAlert) -> Result<(), Error> {
        monitoring::ContractMonitor::emit_monitoring_alert(&env, alert)
    }

    /// Validate monitoring data integrity
    pub fn validate_monitoring_data(env: Env, data: monitoring::MonitoringData) -> Result<bool, Error> {
        monitoring::ContractMonitor::validate_monitoring_data(&env, &data)
>>>>>>> bb4ffeb1
    }
}

mod test;<|MERGE_RESOLUTION|>--- conflicted
+++ resolved
@@ -1328,7 +1328,6 @@
         ConfigManager::update_market_limits(&env, admin, limits)
     }
 
-<<<<<<< HEAD
     // ===== EDGE CASE HANDLING ENTRY POINTS =====
 
     /// Handle zero stake scenario for a specific market
@@ -1374,7 +1373,8 @@
     /// Get comprehensive edge case statistics
     pub fn get_edge_case_statistics(env: Env) -> Result<edge_cases::EdgeCaseStats, Error> {
         edge_cases::EdgeCaseHandler::get_edge_case_statistics(&env)
-=======
+    }
+
     // ===== VERSIONING FUNCTIONS =====
 
     /// Track contract version for versioning system
@@ -1455,7 +1455,6 @@
     /// Validate monitoring data integrity
     pub fn validate_monitoring_data(env: Env, data: monitoring::MonitoringData) -> Result<bool, Error> {
         monitoring::ContractMonitor::validate_monitoring_data(&env, &data)
->>>>>>> bb4ffeb1
     }
 }
 
