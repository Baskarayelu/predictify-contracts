#![no_std]
use soroban_sdk::{
    contract, contracterror, contractimpl, contracttype, panic_with_error, token, Address, Env,
    Map, String, Symbol, Vec,
};

#[contracterror]
#[derive(Clone, Copy, PartialEq, Eq, Debug)]
pub enum Error {
    Unauthorized = 1,
    MarketClosed = 2,
    OracleUnavailable = 3,
    InsufficientStake = 4,
    MarketAlreadyResolved = 5,
    InvalidOracleConfig = 6,
    AlreadyClaimed = 7,
    NothingToClaim = 8,
}

#[contracttype]
#[derive(Clone, Debug, Eq, PartialEq)]
pub enum OracleProvider {
    BandProtocol,
    DIA,
    Reflector,
    Pyth,
}

#[contracttype]
#[derive(Clone, Debug, Eq, PartialEq)]
pub struct OracleConfig {
    pub provider: OracleProvider,
    pub feed_id: String,    // Oracle-specific identifier
    pub threshold: i128,    // 10_000_00 = $10k (in cents)
    pub comparison: String, // "gt", "lt", "eq"
}

#[contracttype]
#[derive(Clone, Debug, Eq, PartialEq)]
pub struct Market {
    pub admin: Address,
    pub question: String,
    pub outcomes: Vec<String>,
    pub end_time: u64,
    pub oracle_config: OracleConfig,
    pub oracle_result: Option<String>,
    pub votes: Map<Address, String>,
    pub stakes: Map<Address, i128>,  // User stakes
    pub claimed: Map<Address, bool>, // Track claims
    pub total_staked: i128,
    pub dispute_stakes: Map<Address, i128>,
    pub winning_outcome: Option<String>,
<<<<<<< HEAD
=======
    pub stakes: Map<Address, i128>, // User stakes
>>>>>>> 06e882c3
}

// Placeholder for Pyth oracle interface
#[contracttype]
pub struct PythPrice {
    pub price: i128,
    pub conf: u64,
    pub expo: i32,
    pub publish_time: u64,
}

trait OracleInterface {
    fn get_price(&self, env: &Env, feed_id: &String) -> Result<i128, Error>;
}

struct PythOracle {
    contract_id: Address,
}

impl OracleInterface for PythOracle {
    fn get_price(&self, _env: &Env, _feed_id: &String) -> Result<i128, Error> {
        // This is a placeholder for the actual Pyth oracle interaction
        // In a real implementation, we would call the Pyth contract here
        // For now, we're returning a mock price

        // Simulate a call to the Pyth oracle
        // In a real implementation, you would use the actual token contract ID
        // We're using the contract_id field to avoid the unused field warning
        if self.contract_id
            == Address::from_str(
                _env,
                "CDLZFC3SYJYDZT7K67VZ75HPJVIEUVNIXF47ZG2FB2RMQQVU2HHGCYSC",
            )
        {
            // This is just a placeholder condition to use the contract_id field
            return Ok(27_000_00); // Different price for this specific contract
        }

        // Return a simulated price (e.g., $26,000 for BTC/USD)
        Ok(26_000_00)
    }
}

#[contract]
pub struct PredictifyHybrid;

#[contractimpl]
impl PredictifyHybrid {
    pub fn initialize(env: Env, admin: Address) {
        env.storage()
            .persistent()
            .set(&Symbol::new(&env, "Admin"), &admin);
    }

    // Create a market (we need to add this function for the vote function to work with)
    pub fn create_market(
        env: Env,
        admin: Address,
        question: String,
        outcomes: Vec<String>,
        duration_days: u32,
    ) -> Symbol {
        // Authenticate that the caller is the admin
        admin.require_auth();

        // Verify the caller is an admin
        let stored_admin: Address = env
            .storage()
            .persistent()
            .get(&Symbol::new(&env, "Admin"))
            .unwrap_or_else(|| {
                panic!("Admin not set");
            });

        if admin != stored_admin {
            panic_with_error!(env, Error::Unauthorized);
        }

        // Validate inputs
        if outcomes.len() < 2 {
            panic!("At least two outcomes are required");
        }

        if question.len() == 0 {
            panic!("Question cannot be empty");
        }

        // Generate a unique market ID using timestamp and a counter
        let counter_key = Symbol::new(&env, "MarketCounter");
        let counter: u32 = env.storage().persistent().get(&counter_key).unwrap_or(0);
        let new_counter = counter + 1;
        env.storage().persistent().set(&counter_key, &new_counter);

        // Create a unique market ID using the counter
        let market_id = Symbol::new(&env, "market");

        // Calculate end time based on duration_days (convert days to seconds)
        let seconds_per_day: u64 = 24 * 60 * 60; // 24 hours * 60 minutes * 60 seconds
        let duration_seconds: u64 = (duration_days as u64) * seconds_per_day;
        let end_time: u64 = env.ledger().timestamp() + duration_seconds;

        // Create a default oracle config (can be updated later if needed)
        let oracle_config = OracleConfig {
            provider: OracleProvider::Pyth,
            feed_id: String::from_str(&env, ""),
            threshold: 0,
            comparison: String::from_str(&env, "eq"),
        };

        // Create a new market
        let market = Market {
            admin: admin.clone(),
            question,
            outcomes,
            end_time,
            oracle_config,
            oracle_result: None,
            votes: Map::new(&env),
            total_staked: 0,
            dispute_stakes: Map::new(&env),
<<<<<<< HEAD
            stakes: Map::new(&env),
            claimed: Map::new(&env),
            winning_outcome: None,
=======
            winning_outcome: None,
            stakes: Map::new(&env),
>>>>>>> 06e882c3
        };

        // Deduct 1 XLM fee from the admin
        let fee_amount: i128 = 10_000_000; // 1 XLM = 10,000,000 stroops

        // Get a token client for the native asset
        // In a real implementation, you would use the actual token contract ID
        let token_id: Address = env
            .storage()
            .persistent()
            .get(&Symbol::new(&env, "TokenID"))
            .unwrap_or_else(|| {
                panic!("Token ID not set");
            });
        let token_client = token::Client::new(&env, &token_id);

        // Transfer the fee from admin to the contract
        token_client.transfer(&admin, &env.current_contract_address(), &fee_amount);

        // Store the market
        env.storage().persistent().set(&market_id, &market);

        // Return the market ID
        market_id
    }

    // NEW: Distribute winnings to users
    pub fn claim_winnings(env: Env, user: Address, market_id: Symbol) {
        user.require_auth();

        let mut market: Market = env
            .storage()
            .persistent()
            .get(&market_id)
            .expect("Market not found");

        // Check if user has claimed already
        if market.claimed.get(user.clone()).unwrap_or(false) {
            panic_with_error!(env, Error::AlreadyClaimed);
        }

        // Check if market is resolved
        let winning_outcome = match &market.winning_outcome {
            Some(outcome) => outcome,
            None => panic_with_error!(env, Error::MarketAlreadyResolved),
        };

        // Get user's vote and stake
        let user_outcome = market
            .votes
            .get(user.clone())
            .unwrap_or_else(|| panic_with_error!(env, Error::NothingToClaim));

        let user_stake = market.stakes.get(user.clone()).unwrap_or(0);

        // Calculate payout if user won
        if &user_outcome == winning_outcome {
            // Calculate total winning stakes
            let mut winning_total = 0;
            for (voter, outcome) in market.votes.iter() {
                if &outcome == winning_outcome {
                    winning_total += market.stakes.get(voter.clone()).unwrap_or(0);
                }
            }

            // Calculate user's share (minus 2% fee)
            let user_share = (user_stake * 98) / 100;
            let total_pool = market.total_staked;
            let payout = (user_share * total_pool) / winning_total;

            // Get token client
            let token_id = env
                .storage()
                .persistent()
                .get(&Symbol::new(&env, "TokenID"))
                .expect("Token contract not set");

            let token_client = token::Client::new(&env, &token_id);

            // Transfer winnings to user
            token_client.transfer(&env.current_contract_address(), &user, &payout);
        }

        // Mark as claimed
        market.claimed.set(user.clone(), true);
        env.storage().persistent().set(&market_id, &market);
    }

    // Allows users to vote on a market outcome by staking tokens
    pub fn vote(env: Env, user: Address, market_id: Symbol, outcome: String, stake: i128) {
        // Require authentication from the user
        user.require_auth();

        // Get the market from storage
        let mut market: Market = env
            .storage()
            .persistent()
            .get(&market_id)
            .unwrap_or_else(|| {
                panic!("Market not found");
            });

        // Check if the market is still active
        if env.ledger().timestamp() >= market.end_time {
            panic_with_error!(env, Error::MarketClosed);
        }

        // Validate that the chosen outcome is valid
        let outcome_exists = market.outcomes.iter().any(|o| o == outcome);
        if !outcome_exists {
            panic!("Invalid outcome");
        }

        // Define the token contract to use for staking
        let token_id = env
            .storage()
            .persistent()
            .get::<Symbol, Address>(&Symbol::new(&env, "TokenID"))
            .unwrap_or_else(|| {
                panic!("Token contract not set");
            });

        // Create a client for the token contract
        let token_client = token::Client::new(&env, &token_id);

        // Transfer the staked amount from the user to this contract
        token_client.transfer(&user, &env.current_contract_address(), &stake);

        // Store the vote in the market
        market.votes.set(user.clone(), outcome);

        // Update the total staked amount
        market.total_staked += stake;

        // Update the market in storage
        env.storage().persistent().set(&market_id, &market);
    }

    // Fetch oracle result to determine market outcome
    pub fn fetch_oracle_result(env: Env, market_id: Symbol, pyth_contract: Address) -> String {
        // Get the market from storage
        let mut market: Market = env
            .storage()
            .persistent()
            .get(&market_id)
            .unwrap_or_else(|| {
                panic!("Market not found");
            });

        // Check if the market has already been resolved
        if market.oracle_result.is_some() {
            panic_with_error!(env, Error::MarketAlreadyResolved);
        }

        // Check if the market ended (we can only fetch oracle result after market ends)
        let current_time = env.ledger().timestamp();
        if current_time < market.end_time {
            panic_with_error!(env, Error::MarketClosed);
        }

        // Validate the oracle config
        if market.oracle_config.provider != OracleProvider::Pyth {
            panic_with_error!(env, Error::InvalidOracleConfig);
        }

        // Get the price from the oracle
        let oracle = PythOracle {
            contract_id: pyth_contract,
        };
        let price = match oracle.get_price(&env, &market.oracle_config.feed_id) {
            Ok(p) => p,
            Err(e) => panic_with_error!(env, e),
        };

        // Determine the outcome based on the price and threshold
        let outcome = if market.oracle_config.comparison == String::from_str(&env, "gt") {
            if price > market.oracle_config.threshold {
                String::from_str(&env, "yes")
            } else {
                String::from_str(&env, "no")
            }
        } else if market.oracle_config.comparison == String::from_str(&env, "lt") {
            if price < market.oracle_config.threshold {
                String::from_str(&env, "yes")
            } else {
                String::from_str(&env, "no")
            }
        } else if market.oracle_config.comparison == String::from_str(&env, "eq") {
            if price == market.oracle_config.threshold {
                String::from_str(&env, "yes")
            } else {
                String::from_str(&env, "no")
            }
        } else {
            panic_with_error!(env, Error::InvalidOracleConfig);
        };

        // Store the result in the market
        market.oracle_result = Some(outcome.clone());

        // Update the market in storage
        env.storage().persistent().set(&market_id, &market);

        // Return the outcome
        outcome
    }

    // Allows users to dispute the market result by staking tokens
    pub fn dispute_result(env: Env, user: Address, market_id: Symbol, stake: i128) {
        // Require authentication from the user
        user.require_auth();

        // Get the market from storage
        let mut market: Market = env
            .storage()
            .persistent()
            .get(&market_id)
            .unwrap_or_else(|| {
                panic!("Market not found");
            });

        // Ensure disputes are only possible after the market ends
        let current_time = env.ledger().timestamp();
        if current_time < market.end_time {
            panic!("Cannot dispute before market ends");
        }

        // Require a minimum stake (10 XLM) to raise a dispute
        let min_stake: i128 = 10_0000000; // 10 XLM (in stroops, 1 XLM = 10^7 stroops)
        if stake < min_stake {
            panic_with_error!(env, Error::InsufficientStake);
        }

        // Define the token contract to use for staking
        let token_id = env
            .storage()
            .persistent()
            .get::<Symbol, Address>(&Symbol::new(&env, "TokenID"))
            .unwrap_or_else(|| {
                panic!("Token contract not set");
            });

        // Create a client for the token contract
        let token_client = token::Client::new(&env, &token_id);

        // Transfer the stake from the user to the contract
        token_client.transfer(&user, &env.current_contract_address(), &stake);

        // Store the dispute stake in the market
        if let Some(existing_stake) = market.dispute_stakes.get(user.clone()) {
            market
                .dispute_stakes
                .set(user.clone(), existing_stake + stake);
        } else {
            market.dispute_stakes.set(user.clone(), stake);
        }

        // Extend the market end time by 24 hours during a dispute (if not already extended)
        let dispute_extension = 24 * 60 * 60; // 24 hours in seconds
        if market.end_time < current_time + dispute_extension {
            market.end_time = current_time + dispute_extension;
        }

        // Update the market in storage
        env.storage().persistent().set(&market_id, &market);
    }

    // Resolves a market by combining oracle results and community votes
    pub fn resolve_market(env: Env, market_id: Symbol) -> String {
        // Get the market from storage
        let mut market: Market = env
            .storage()
            .persistent()
            .get(&market_id)
            .unwrap_or_else(|| {
                panic!("Market not found");
            });

        // Check if the market end time has passed
        let current_time = env.ledger().timestamp();
        if current_time < market.end_time {
            panic_with_error!(env, Error::MarketClosed);
        }

        // Retrieve the oracle result (or fail if unavailable)
        let oracle_result = match &market.oracle_result {
            Some(result) => result.clone(),
            None => panic_with_error!(env, Error::OracleUnavailable),
        };

        // Count community votes for each outcome
        let mut vote_counts: Map<String, u32> = Map::new(&env);
        for (_, outcome) in market.votes.iter() {
            let count = vote_counts.get(outcome.clone()).unwrap_or(0);
            vote_counts.set(outcome.clone(), count + 1);
        }

        // Find the community consensus (outcome with most votes)
        let mut community_result = oracle_result.clone(); // Default to oracle result if no votes
        let mut max_votes = 0;

        for (outcome, count) in vote_counts.iter() {
            if count > max_votes {
                max_votes = count;
                community_result = outcome.clone();
            }
        }

        // Calculate the final result with weights: 70% oracle, 30% community
        let final_result = if oracle_result == community_result {
            // If both agree, use that outcome
            oracle_result
        } else {
            // If they disagree, check if community votes are significant
            let total_votes: u32 = vote_counts
                .values()
                .into_iter()
                .fold(0, |acc, count| acc + count);

            if total_votes == 0 {
                // No community votes, use oracle result
                oracle_result
            } else {
                // Use integer-based calculation to determine if community consensus is strong
                // Check if the winning vote has more than 50% of total votes
                if max_votes * 100 > total_votes * 50 && total_votes >= 5 {
                    // Apply 70-30 weighting using integer arithmetic
                    // We'll use a scale of 0-100 for percentage calculation

                    // Generate a pseudo-random number by combining timestamp and ledger sequence
                    let timestamp = env.ledger().timestamp();
                    let sequence = env.ledger().sequence();
                    let combined = timestamp as u128 + sequence as u128;
                    let random_value = (combined % 100) as u32;

                    // If random_value is less than 30 (representing 30% weight),
                    // choose community result
                    if random_value < 30 {
                        community_result
                    } else {
                        oracle_result
                    }
                } else {
                    // Not enough community consensus, use oracle result
                    oracle_result
                }
            }
        };

        // Calculate winning outcome
        market.winning_outcome = Some(final_result.clone());

        // Calculate total for winning outcome
        let mut winning_total = 0;
        for (user, outcome) in market.votes.iter() {
            if outcome == final_result {
                winning_total += market.stakes.get(user.clone()).unwrap_or(0);
            }
        }

        // Record the final result in the market
        market.oracle_result = Some(final_result.clone());

        // Update the market in storage
        env.storage().persistent().set(&market_id, &market);

        // Return the final result
        final_result
    }
}
mod test;<|MERGE_RESOLUTION|>--- conflicted
+++ resolved
@@ -50,10 +50,6 @@
     pub total_staked: i128,
     pub dispute_stakes: Map<Address, i128>,
     pub winning_outcome: Option<String>,
-<<<<<<< HEAD
-=======
-    pub stakes: Map<Address, i128>, // User stakes
->>>>>>> 06e882c3
 }
 
 // Placeholder for Pyth oracle interface
@@ -174,14 +170,9 @@
             votes: Map::new(&env),
             total_staked: 0,
             dispute_stakes: Map::new(&env),
-<<<<<<< HEAD
             stakes: Map::new(&env),
             claimed: Map::new(&env),
             winning_outcome: None,
-=======
-            winning_outcome: None,
-            stakes: Map::new(&env),
->>>>>>> 06e882c3
         };
 
         // Deduct 1 XLM fee from the admin
