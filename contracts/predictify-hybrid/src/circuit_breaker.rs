<<<<<<< HEAD
use alloc::format;
use alloc::string::ToString;
use soroban_sdk::{contracttype, Address, Env, Map, String, Symbol, Vec};

=======
use soroban_sdk::{
    contracttype, Address, Env, Map, String, Symbol, Vec,
};

use alloc::format;
use alloc::string::ToString;
use crate::errors::Error;
use crate::events::{EventEmitter, CircuitBreakerEvent};
>>>>>>> 1b1c510f
use crate::admin::AdminAccessControl;
use crate::errors::Error;
use crate::events::{CircuitBreakerEvent, EventEmitter};

// ===== CIRCUIT BREAKER TYPES =====

#[derive(Clone, Debug, PartialEq)]
#[contracttype]
pub enum BreakerState {
    Closed,   // Normal operation
    Open,     // Circuit breaker is open (paused)
    HalfOpen, // Testing if service has recovered
}

#[derive(Clone, Debug, PartialEq, Eq)]
#[contracttype]
pub enum BreakerAction {
    Pause,   // Emergency pause
    Resume,  // Resume operations
    Trigger, // Automatic trigger
    Reset,   // Reset circuit breaker
}

#[derive(Clone, Debug, PartialEq, Eq)]
#[contracttype]
pub enum BreakerCondition {
    HighErrorRate,      // Error rate exceeds threshold
    HighLatency,        // Response time exceeds threshold
    LowLiquidity,       // Insufficient liquidity
    OracleFailure,      // Oracle service failure
    NetworkCongestion,  // Network issues
    SecurityThreat,     // Security concerns
    ManualOverride,     // Manual intervention
    SystemOverload,     // System overload
    InvalidData,        // Invalid data detected
    UnauthorizedAccess, // Unauthorized access attempts
}

#[derive(Clone, Debug)]
#[contracttype]
pub struct CircuitBreakerConfig {
    pub max_error_rate: u32,         // Maximum error rate percentage (0-100)
    pub max_latency_ms: u64,         // Maximum latency in milliseconds
    pub min_liquidity: i128,         // Minimum liquidity threshold
    pub failure_threshold: u32,      // Number of failures before opening
    pub recovery_timeout: u64,       // Time to wait before attempting recovery
    pub half_open_max_requests: u32, // Max requests in half-open state
    pub auto_recovery_enabled: bool, // Whether to auto-recover
}

#[derive(Clone, Debug)]
#[contracttype]
pub struct CircuitBreakerState {
    pub state: BreakerState,
    pub failure_count: u32,
    pub last_failure_time: u64,
    pub last_success_time: u64,
    pub opened_time: u64,
    pub half_open_requests: u32,
    pub total_requests: u32,
    pub error_count: u32,
}

// ===== CIRCUIT BREAKER IMPLEMENTATION =====

/// Circuit Breaker Pattern for Emergency Pause and Safety
///
/// This struct provides comprehensive circuit breaker functionality
/// including emergency pause, automatic triggers, recovery mechanisms,
/// and event notifications. It ensures contract safety during
/// abnormal conditions and emergencies.
///
/// # Features
///
/// **Emergency Pause:**
/// - Manual pause by admin
/// - Automatic pause on conditions
/// - Pause with reason tracking
///
/// **Automatic Triggers:**
/// - Error rate monitoring
/// - Latency monitoring
/// - Liquidity monitoring
/// - Oracle failure detection
///
/// **Recovery Mechanisms:**
/// - Automatic recovery
/// - Manual recovery
/// - Half-open state testing
/// - Gradual recovery
///
/// **Event System:**
/// - Circuit breaker events
/// - Event notifications
/// - Event history tracking
pub struct CircuitBreaker;

impl CircuitBreaker {
    // ===== STORAGE KEYS =====

    const CONFIG_KEY: &'static str = "circuit_breaker_config";
    const STATE_KEY: &'static str = "circuit_breaker_state";
    const EVENTS_KEY: &'static str = "circuit_breaker_events";
    const CONDITIONS_KEY: &'static str = "circuit_breaker_conditions";

    // ===== CONFIGURATION MANAGEMENT =====

    /// Initialize circuit breaker with default configuration
    pub fn initialize(env: &Env) -> Result<(), Error> {
        let config = CircuitBreakerConfig {
            max_error_rate: 10,           // 10% error rate threshold
            max_latency_ms: 5000,         // 5 second latency threshold
            min_liquidity: 1_000_000_000, // 100 XLM minimum liquidity
            failure_threshold: 5,         // 5 failures before opening
            recovery_timeout: 300,        // 5 minutes recovery timeout
            half_open_max_requests: 3,    // 3 requests in half-open state
            auto_recovery_enabled: true,  // Enable auto-recovery
        };

        let state = CircuitBreakerState {
            state: BreakerState::Closed,
            failure_count: 0,
            last_failure_time: 0,
            last_success_time: env.ledger().timestamp(),
            opened_time: 0,
            half_open_requests: 0,
            total_requests: 0,
            error_count: 0,
        };

        env.storage()
            .instance()
            .set(&Symbol::new(env, Self::CONFIG_KEY), &config);
        env.storage()
            .instance()
            .set(&Symbol::new(env, Self::STATE_KEY), &state);

        // Initialize empty events and conditions
        let events: Vec<CircuitBreakerEvent> = Vec::new(env);
        let conditions: Map<String, bool> = Map::new(env);

        env.storage()
            .instance()
            .set(&Symbol::new(env, Self::EVENTS_KEY), &events);
        env.storage()
            .instance()
            .set(&Symbol::new(env, Self::CONDITIONS_KEY), &conditions);

        Ok(())
    }

    /// Get circuit breaker configuration
    pub fn get_config(env: &Env) -> Result<CircuitBreakerConfig, Error> {
        env.storage()
            .instance()
            .get(&Symbol::new(env, Self::CONFIG_KEY))
            .ok_or(Error::CircuitBreakerNotInitialized)
    }

    /// Update circuit breaker configuration
    pub fn update_config(
        env: &Env,
        admin: &Address,
        config: &CircuitBreakerConfig,
    ) -> Result<(), Error> {
        // Validate admin permissions
        AdminAccessControl::validate_admin_for_action(env, admin, "update_circuit_breaker_config")?;

        // Validate configuration
        Self::validate_config(config)?;

        env.storage()
            .instance()
            .set(&Symbol::new(env, Self::CONFIG_KEY), config);

        // Emit configuration update event
        Self::emit_circuit_breaker_event(
            env,
            BreakerAction::Reset,
            BreakerCondition::ManualOverride,
            &String::from_str(env, "Configuration updated"),
            Some(admin.clone()),
        );

        Ok(())
    }

    // ===== STATE MANAGEMENT =====

    /// Get current circuit breaker state
    pub fn get_state(env: &Env) -> Result<CircuitBreakerState, Error> {
        env.storage()
            .instance()
            .get(&Symbol::new(env, Self::STATE_KEY))
            .ok_or(Error::CircuitBreakerNotInitialized)
    }

    /// Update circuit breaker state
    fn update_state(env: &Env, state: &CircuitBreakerState) -> Result<(), Error> {
        env.storage()
            .instance()
            .set(&Symbol::new(env, Self::STATE_KEY), state);
        Ok(())
    }

    // ===== EMERGENCY PAUSE =====

    /// Emergency pause by admin
    pub fn emergency_pause(env: &Env, admin: &Address, reason: &String) -> Result<(), Error> {
        // Validate admin permissions
<<<<<<< HEAD
        crate::admin::AdminAccessControl::validate_admin_for_action(env, admin, "emergency_pause")?;
=======
        // TODO: Fix admin validation - need proper admin role and permission
        // crate::admin::AdminRoleManager::has_permission(env, &admin_role, &permission)?;
>>>>>>> 1b1c510f

        let mut state = Self::get_state(env)?;

        // Check if already paused
        if state.state == BreakerState::Open {
            return Err(Error::CircuitBreakerAlreadyOpen);
        }

        // Update state
        state.state = BreakerState::Open;
        state.opened_time = env.ledger().timestamp();
        Self::update_state(env, &state)?;

        // Emit pause event
        Self::emit_circuit_breaker_event(
            env,
            BreakerAction::Pause,
            BreakerCondition::ManualOverride,
            reason,
            Some(admin.clone()),
        );

        Ok(())
    }

    /// Check if circuit breaker is open (paused)
    pub fn is_open(env: &Env) -> Result<bool, Error> {
        let state = Self::get_state(env)?;
        Ok(state.state == BreakerState::Open)
    }

    /// Check if circuit breaker is closed (normal operation)
    pub fn is_closed(env: &Env) -> Result<bool, Error> {
        let state = Self::get_state(env)?;
        Ok(state.state == BreakerState::Closed)
    }

    /// Check if circuit breaker is in half-open state
    pub fn is_half_open(env: &Env) -> Result<bool, Error> {
        let state = Self::get_state(env)?;
        Ok(state.state == BreakerState::HalfOpen)
    }

    // ===== AUTOMATIC TRIGGERS =====

    /// Automatic circuit breaker trigger based on conditions
    pub fn automatic_circuit_breaker_trigger(
        env: &Env,
        condition: &BreakerCondition,
    ) -> Result<bool, Error> {
        let config = Self::get_config(env)?;
        let mut state = Self::get_state(env)?;
        let current_time = env.ledger().timestamp();

        // Check if auto-recovery is enabled and enough time has passed
        if config.auto_recovery_enabled && state.state == BreakerState::Open {
            if current_time - state.opened_time >= config.recovery_timeout {
                state.state = BreakerState::HalfOpen;
                state.half_open_requests = 0;
                Self::update_state(env, &state)?;

                Self::emit_circuit_breaker_event(
                    env,
                    BreakerAction::Reset,
                    BreakerCondition::ManualOverride,
                    &String::from_str(env, "Auto-recovery: transitioning to half-open"),
                    None,
                );
            }
        }

        // Check conditions and trigger if necessary
        let should_trigger = match condition {
            BreakerCondition::HighErrorRate => {
                if state.total_requests > 0 {
                    let error_rate = (state.error_count * 100) / state.total_requests;
                    error_rate >= config.max_error_rate
                } else {
                    false
                }
            }
            BreakerCondition::HighLatency => {
                // This would be implemented with actual latency tracking
                false
            }
            BreakerCondition::LowLiquidity => {
                // This would be implemented with actual liquidity checking
                false
            }
            BreakerCondition::OracleFailure => {
                // This would be implemented with oracle health checking
                false
            }
            BreakerCondition::NetworkCongestion => {
                // This would be implemented with network monitoring
                false
            }
            BreakerCondition::SecurityThreat => {
                // This would be implemented with security monitoring
                false
            }
            BreakerCondition::ManualOverride => {
                false // Manual override is handled separately
            }
            BreakerCondition::SystemOverload => {
                // This would be implemented with system monitoring
                false
            }
            BreakerCondition::InvalidData => {
                // This would be implemented with data validation
                false
            }
            BreakerCondition::UnauthorizedAccess => {
                // This would be implemented with access monitoring
                false
            }
        };

        if should_trigger && state.state != BreakerState::Open {
            state.state = BreakerState::Open;
            state.failure_count += 1;
            state.last_failure_time = current_time;
            state.opened_time = current_time;
            Self::update_state(env, &state)?;

            Self::emit_circuit_breaker_event(
                env,
                BreakerAction::Trigger,
                condition.clone(),
                &String::from_str(env, "Automatic circuit breaker triggered"),
                None,
            );

            return Ok(true);
        }

        Ok(false)
    }

    // ===== RECOVERY MECHANISMS =====

    /// Circuit breaker recovery by admin
    pub fn circuit_breaker_recovery(env: &Env, admin: &Address) -> Result<(), Error> {
        // Validate admin permissions
<<<<<<< HEAD
        crate::admin::AdminAccessControl::validate_admin_for_action(env, admin, "emergency_pause")?;
=======
        // TODO: Fix admin validation - need proper admin role and permission
        // crate::admin::AdminRoleManager::has_permission(env, &admin_role, &permission)?;
>>>>>>> 1b1c510f

        let mut state = Self::get_state(env)?;

        // Check if circuit breaker is open
        if state.state != BreakerState::Open && state.state != BreakerState::HalfOpen {
            return Err(Error::CircuitBreakerNotOpen);
        }

        // Reset state
        state.state = BreakerState::Closed;
        state.failure_count = 0;
        state.half_open_requests = 0;
        state.last_success_time = env.ledger().timestamp();
        Self::update_state(env, &state)?;

        // Emit recovery event
        Self::emit_circuit_breaker_event(
            env,
            BreakerAction::Resume,
            BreakerCondition::ManualOverride,
            &String::from_str(env, "Circuit breaker recovered"),
            Some(admin.clone()),
        );

        Ok(())
    }

    /// Record a successful operation (for half-open state)
    pub fn record_success(env: &Env) -> Result<(), Error> {
        let mut state = Self::get_state(env)?;
        let current_time = env.ledger().timestamp();

        state.total_requests += 1;
        state.last_success_time = current_time;

        // If in half-open state, check if we can close
        if state.state == BreakerState::HalfOpen {
            state.half_open_requests += 1;

            let config = Self::get_config(env)?;
            if state.half_open_requests >= config.half_open_max_requests {
                state.state = BreakerState::Closed;
                state.failure_count = 0;
                state.half_open_requests = 0;

                Self::emit_circuit_breaker_event(
                    env,
                    BreakerAction::Resume,
                    BreakerCondition::ManualOverride,
                    &String::from_str(env, "Auto-recovery: circuit breaker closed"),
                    None,
                );
            }
        }

        Self::update_state(env, &state)?;
        Ok(())
    }

    /// Record a failed operation
    pub fn record_failure(env: &Env) -> Result<(), Error> {
        let mut state = Self::get_state(env)?;
        let current_time = env.ledger().timestamp();

        state.total_requests += 1;
        state.error_count += 1;
        state.last_failure_time = current_time;

        // If in half-open state, open the circuit breaker
        if state.state == BreakerState::HalfOpen {
            state.state = BreakerState::Open;
            state.opened_time = current_time;
            state.half_open_requests = 0;

            Self::emit_circuit_breaker_event(
                env,
                BreakerAction::Trigger,
                BreakerCondition::HighErrorRate,
                &String::from_str(env, "Failure in half-open state, reopening circuit breaker"),
                None,
            );
        }

        Self::update_state(env, &state)?;
        Ok(())
    }

    // ===== EVENT SYSTEM =====

    /// Emit circuit breaker event
    pub fn emit_circuit_breaker_event(
        env: &Env,
        action: BreakerAction,
        condition: BreakerCondition,
        reason: &String,
        admin: Option<Address>,
    ) -> Result<(), Error> {
        let event = CircuitBreakerEvent {
            action,
<<<<<<< HEAD
            condition: condition.map(|c| {
                let formatted = format!("{:?}", c);
                String::from_str(env, &formatted)
            }),
=======
            condition: core::prelude::v1::Some(condition).unwrap(),
>>>>>>> 1b1c510f
            reason: reason.clone(),
            timestamp: env.ledger().timestamp(),
            admin,
        };

        // Store event in history
        let mut events: Vec<CircuitBreakerEvent> = env
            .storage()
            .instance()
            .get(&Symbol::new(env, Self::EVENTS_KEY))
            .unwrap_or_else(|| Vec::new(env));

        events.push_back(event.clone());

        // Keep only last 100 events
        if events.len() > 100 {
            events.remove(0);
        }

        env.storage()
            .instance()
            .set(&Symbol::new(env, Self::EVENTS_KEY), &events);

        // Emit event
        EventEmitter::emit_circuit_breaker_event(env, &event);

        Ok(())
    }

    /// Get circuit breaker event history
    pub fn get_event_history(env: &Env) -> Result<Vec<CircuitBreakerEvent>, Error> {
        env.storage()
            .instance()
            .get(&Symbol::new(env, Self::EVENTS_KEY))
            .ok_or(Error::CircuitBreakerNotInitialized)
    }

    // ===== STATUS AND MONITORING =====

    /// Get circuit breaker status
    pub fn get_circuit_breaker_status(env: &Env) -> Result<Map<String, String>, Error> {
        let state = Self::get_state(env)?;
        let config = Self::get_config(env)?;
        let current_time = env.ledger().timestamp();

        let mut status = Map::new(env);

        status.set(
            String::from_str(env, "state"),
            String::from_str(env, &format!("{:?}", state.state)),
        );

        status.set(
            String::from_str(env, "failure_count"),
            String::from_str(env, &state.failure_count.to_string()),
        );

        status.set(
            String::from_str(env, "total_requests"),
            String::from_str(env, &state.total_requests.to_string()),
        );

        status.set(
            String::from_str(env, "error_count"),
            String::from_str(env, &state.error_count.to_string()),
        );

        if state.total_requests > 0 {
            let error_rate = (state.error_count * 100) / state.total_requests;
            status.set(
                String::from_str(env, "error_rate_percent"),
                String::from_str(env, &error_rate.to_string()),
            );
        }

        status.set(
            String::from_str(env, "max_error_rate"),
            String::from_str(env, &config.max_error_rate.to_string()),
        );

        status.set(
            String::from_str(env, "failure_threshold"),
            String::from_str(env, &config.failure_threshold.to_string()),
        );

        if state.state == BreakerState::Open {
            let time_open = current_time - state.opened_time;
            status.set(
                String::from_str(env, "time_open_seconds"),
                String::from_str(env, &time_open.to_string()),
            );

            let time_until_recovery = if time_open < config.recovery_timeout {
                config.recovery_timeout - time_open
            } else {
                0
            };

            status.set(
                String::from_str(env, "time_until_recovery_seconds"),
                String::from_str(env, &time_until_recovery.to_string()),
            );
        }

        if state.state == BreakerState::HalfOpen {
            status.set(
                String::from_str(env, "half_open_requests"),
                String::from_str(env, &state.half_open_requests.to_string()),
            );

            status.set(
                String::from_str(env, "max_half_open_requests"),
                String::from_str(env, &config.half_open_max_requests.to_string()),
            );
        }

        status.set(
            String::from_str(env, "auto_recovery_enabled"),
            String::from_str(env, &config.auto_recovery_enabled.to_string()),
        );

        Ok(status)
    }

    // ===== VALIDATION =====

    /// Validate circuit breaker conditions
    pub fn validate_circuit_breaker_conditions(
        conditions: &Vec<BreakerCondition>,
    ) -> Result<(), Error> {
        if conditions.is_empty() {
            return Err(Error::InvalidInput);
        }

        // Check for duplicate conditions
        for i in 0..conditions.len() {
            for j in (i + 1)..conditions.len() {
                if conditions.get(i).unwrap() == conditions.get(j).unwrap() {
                    return Err(Error::InvalidInput);
                }
            }
        }

        Ok(())
    }

    /// Validate circuit breaker configuration
    fn validate_config(config: &CircuitBreakerConfig) -> Result<(), Error> {
        if config.max_error_rate > 100 {
            return Err(Error::InvalidInput);
        }

        if config.max_latency_ms == 0 {
            return Err(Error::InvalidInput);
        }

        if config.min_liquidity < 0 {
            return Err(Error::InvalidInput);
        }

        if config.failure_threshold == 0 {
            return Err(Error::InvalidInput);
        }

        if config.recovery_timeout == 0 {
            return Err(Error::InvalidInput);
        }

        if config.half_open_max_requests == 0 {
            return Err(Error::InvalidInput);
        }

        Ok(())
    }

    // ===== TESTING =====

    /// Test circuit breaker scenarios
    pub fn test_circuit_breaker_scenarios(env: &Env) -> Result<Map<String, String>, Error> {
        let mut results = Map::new(env);

        // Test 1: Normal operation
        let is_closed = Self::is_closed(env)?;
        results.set(
            String::from_str(env, "normal_operation"),
            String::from_str(env, &is_closed.to_string()),
        );

        // Test 2: Emergency pause
        let test_admin = Address::from_str(
            env,
            "GAAAAAAAAAAAAAAAAAAAAAAAAAAAAAAAAAAAAAAAAAAAAAAAAAAAAWHF",
        );
        let pause_result = Self::emergency_pause(
            env,
            &test_admin,
            &String::from_str(env, "Test emergency pause"),
        );
        results.set(
            String::from_str(env, "emergency_pause"),
            String::from_str(env, &pause_result.is_ok().to_string()),
        );

        // Test 3: Recovery
        let recovery_result = Self::circuit_breaker_recovery(env, &test_admin);
        results.set(
            String::from_str(env, "recovery"),
            String::from_str(env, &recovery_result.is_ok().to_string()),
        );

        // Test 4: Status check
        let _status = Self::get_circuit_breaker_status(env)?;
        results.set(
            String::from_str(env, "status_check"),
            String::from_str(env, "success"),
        );

        // Test 5: Event history
        let events = Self::get_event_history(env)?;
        results.set(
            String::from_str(env, "event_history"),
            String::from_str(env, &events.len().to_string()),
        );

        Ok(results)
    }
}

// ===== CIRCUIT BREAKER UTILITIES =====

/// Circuit breaker utilities for common operations
pub struct CircuitBreakerUtils;

impl CircuitBreakerUtils {
    /// Check if operation should be allowed
    pub fn should_allow_operation(env: &Env) -> Result<bool, Error> {
        let state = CircuitBreaker::get_state(env)?;

        match state.state {
            BreakerState::Closed => Ok(true),
            BreakerState::Open => Ok(false),
            BreakerState::HalfOpen => {
                let config = CircuitBreaker::get_config(env)?;
                Ok(state.half_open_requests < config.half_open_max_requests)
            }
        }
    }

    /// Wrap operation with circuit breaker protection
    pub fn with_circuit_breaker<F, T>(env: &Env, operation: F) -> Result<T, Error>
    where
        F: FnOnce() -> Result<T, Error>,
    {
        // Check if operation should be allowed
        if !Self::should_allow_operation(env)? {
            return Err(Error::CircuitBreakerOpen);
        }

        // Execute operation
        match operation() {
            Ok(result) => {
                CircuitBreaker::record_success(env)?;
                Ok(result)
            }
            Err(error) => {
                CircuitBreaker::record_failure(env)?;
                Err(error)
            }
        }
    }

    /// Get circuit breaker statistics
    pub fn get_statistics(env: &Env) -> Result<Map<String, String>, Error> {
        let state = CircuitBreaker::get_state(env)?;
        let mut stats = Map::new(env);

        stats.set(
            String::from_str(env, "total_requests"),
            String::from_str(env, &state.total_requests.to_string()),
        );

        stats.set(
            String::from_str(env, "error_count"),
            String::from_str(env, &state.error_count.to_string()),
        );

        if state.total_requests > 0 {
            let error_rate = (state.error_count * 100) / state.total_requests;
            stats.set(
                String::from_str(env, "error_rate_percent"),
                String::from_str(env, &error_rate.to_string()),
            );
        }

        stats.set(
            String::from_str(env, "failure_count"),
            String::from_str(env, &state.failure_count.to_string()),
        );

        stats.set(
            String::from_str(env, "current_state"),
            String::from_str(env, &format!("{:?}", state.state)),
        );

        Ok(stats)
    }
}

// ===== CIRCUIT BREAKER TESTING =====

/// Circuit breaker testing utilities
pub struct CircuitBreakerTesting;

impl CircuitBreakerTesting {
    /// Create test circuit breaker configuration
    pub fn create_test_config(_env: &Env) -> CircuitBreakerConfig {
        CircuitBreakerConfig {
            max_error_rate: 5,           // 5% error rate threshold
            max_latency_ms: 1000,        // 1 second latency threshold
            min_liquidity: 100_000_000,  // 10 XLM minimum liquidity
            failure_threshold: 3,        // 3 failures before opening
            recovery_timeout: 60,        // 1 minute recovery timeout
            half_open_max_requests: 2,   // 2 requests in half-open state
            auto_recovery_enabled: true, // Enable auto-recovery
        }
    }

    /// Create test circuit breaker state
    pub fn create_test_state(env: &Env) -> CircuitBreakerState {
        CircuitBreakerState {
            state: BreakerState::Closed,
            failure_count: 0,
            last_failure_time: 0,
            last_success_time: env.ledger().timestamp(),
            opened_time: 0,
            half_open_requests: 0,
            total_requests: 0,
            error_count: 0,
        }
    }

    /// Simulate circuit breaker failure
    pub fn simulate_failure(env: &Env) -> Result<(), Error> {
        CircuitBreaker::record_failure(env)?;
        Ok(())
    }

    /// Simulate circuit breaker success
    pub fn simulate_success(env: &Env) -> Result<(), Error> {
        CircuitBreaker::record_success(env)?;
        Ok(())
    }

    /// Simulate automatic trigger
    pub fn simulate_trigger(env: &Env, condition: &BreakerCondition) -> Result<bool, Error> {
        CircuitBreaker::automatic_circuit_breaker_trigger(env, condition)
    }

    /// Reset circuit breaker to initial state
    pub fn reset(env: &Env, admin: &Address) -> Result<(), Error> {
        CircuitBreaker::circuit_breaker_recovery(env, admin)?;
        Ok(())
    }
}<|MERGE_RESOLUTION|>--- conflicted
+++ resolved
@@ -1,18 +1,6 @@
-<<<<<<< HEAD
 use alloc::format;
 use alloc::string::ToString;
 use soroban_sdk::{contracttype, Address, Env, Map, String, Symbol, Vec};
-
-=======
-use soroban_sdk::{
-    contracttype, Address, Env, Map, String, Symbol, Vec,
-};
-
-use alloc::format;
-use alloc::string::ToString;
-use crate::errors::Error;
-use crate::events::{EventEmitter, CircuitBreakerEvent};
->>>>>>> 1b1c510f
 use crate::admin::AdminAccessControl;
 use crate::errors::Error;
 use crate::events::{CircuitBreakerEvent, EventEmitter};
@@ -223,12 +211,7 @@
     /// Emergency pause by admin
     pub fn emergency_pause(env: &Env, admin: &Address, reason: &String) -> Result<(), Error> {
         // Validate admin permissions
-<<<<<<< HEAD
-        crate::admin::AdminAccessControl::validate_admin_for_action(env, admin, "emergency_pause")?;
-=======
-        // TODO: Fix admin validation - need proper admin role and permission
-        // crate::admin::AdminRoleManager::has_permission(env, &admin_role, &permission)?;
->>>>>>> 1b1c510f
+        AdminAccessControl::validate_admin_for_action(env, admin, "emergency_pause")?;
 
         let mut state = Self::get_state(env)?;
 
@@ -373,12 +356,7 @@
     /// Circuit breaker recovery by admin
     pub fn circuit_breaker_recovery(env: &Env, admin: &Address) -> Result<(), Error> {
         // Validate admin permissions
-<<<<<<< HEAD
-        crate::admin::AdminAccessControl::validate_admin_for_action(env, admin, "emergency_pause")?;
-=======
-        // TODO: Fix admin validation - need proper admin role and permission
-        // crate::admin::AdminRoleManager::has_permission(env, &admin_role, &permission)?;
->>>>>>> 1b1c510f
+        AdminAccessControl::validate_admin_for_action(env, admin, "circuit_breaker_recovery")?;
 
         let mut state = Self::get_state(env)?;
 
@@ -478,14 +456,10 @@
     ) -> Result<(), Error> {
         let event = CircuitBreakerEvent {
             action,
-<<<<<<< HEAD
             condition: condition.map(|c| {
                 let formatted = format!("{:?}", c);
                 String::from_str(env, &formatted)
             }),
-=======
-            condition: core::prelude::v1::Some(condition).unwrap(),
->>>>>>> 1b1c510f
             reason: reason.clone(),
             timestamp: env.ledger().timestamp(),
             admin,
